#ifndef BUILTIN_H
#define BUILTIN_H

#include "git-compat-util.h"

extern const char git_version_string[];
extern const char git_usage_string[];

extern void list_common_cmds_help(void);
extern void help_unknown_cmd(const char *cmd);
extern int write_tree(unsigned char *sha1, int missing_ok, const char *prefix);
extern void prune_packed_objects(int);

extern int cmd_add(int argc, const char **argv, const char *prefix);
extern int cmd_annotate(int argc, const char **argv, const char *prefix);
extern int cmd_apply(int argc, const char **argv, const char *prefix);
extern int cmd_archive(int argc, const char **argv, const char *prefix);
extern int cmd_blame(int argc, const char **argv, const char *prefix);
extern int cmd_branch(int argc, const char **argv, const char *prefix);
extern int cmd_bundle(int argc, const char **argv, const char *prefix);
extern int cmd_cat_file(int argc, const char **argv, const char *prefix);
extern int cmd_checkout_index(int argc, const char **argv, const char *prefix);
extern int cmd_check_attr(int argc, const char **argv, const char *prefix);
extern int cmd_check_ref_format(int argc, const char **argv, const char *prefix);
extern int cmd_cherry(int argc, const char **argv, const char *prefix);
extern int cmd_cherry_pick(int argc, const char **argv, const char *prefix);
<<<<<<< HEAD
extern int cmd_clean(int argc, const char **argv, const char *prefix);
=======
extern int cmd_commit(int argc, const char **argv, const char *prefix);
>>>>>>> 5241b6bf
extern int cmd_commit_tree(int argc, const char **argv, const char *prefix);
extern int cmd_count_objects(int argc, const char **argv, const char *prefix);
extern int cmd_describe(int argc, const char **argv, const char *prefix);
extern int cmd_diff_files(int argc, const char **argv, const char *prefix);
extern int cmd_diff_index(int argc, const char **argv, const char *prefix);
extern int cmd_diff(int argc, const char **argv, const char *prefix);
extern int cmd_diff_tree(int argc, const char **argv, const char *prefix);
extern int cmd_fast_export(int argc, const char **argv, const char *prefix);
extern int cmd_fetch(int argc, const char **argv, const char *prefix);
extern int cmd_fetch_pack(int argc, const char **argv, const char *prefix);
extern int cmd_fetch__tool(int argc, const char **argv, const char *prefix);
extern int cmd_fmt_merge_msg(int argc, const char **argv, const char *prefix);
extern int cmd_for_each_ref(int argc, const char **argv, const char *prefix);
extern int cmd_format_patch(int argc, const char **argv, const char *prefix);
extern int cmd_fsck(int argc, const char **argv, const char *prefix);
extern int cmd_gc(int argc, const char **argv, const char *prefix);
extern int cmd_get_tar_commit_id(int argc, const char **argv, const char *prefix);
extern int cmd_grep(int argc, const char **argv, const char *prefix);
extern int cmd_help(int argc, const char **argv, const char *prefix);
extern int cmd_http_fetch(int argc, const char **argv, const char *prefix);
extern int cmd_init_db(int argc, const char **argv, const char *prefix);
extern int cmd_log(int argc, const char **argv, const char *prefix);
extern int cmd_log_reflog(int argc, const char **argv, const char *prefix);
extern int cmd_ls_files(int argc, const char **argv, const char *prefix);
extern int cmd_ls_tree(int argc, const char **argv, const char *prefix);
extern int cmd_ls_remote(int argc, const char **argv, const char *prefix);
extern int cmd_mailinfo(int argc, const char **argv, const char *prefix);
extern int cmd_mailsplit(int argc, const char **argv, const char *prefix);
extern int cmd_merge_base(int argc, const char **argv, const char *prefix);
extern int cmd_merge_ours(int argc, const char **argv, const char *prefix);
extern int cmd_merge_file(int argc, const char **argv, const char *prefix);
extern int cmd_mv(int argc, const char **argv, const char *prefix);
extern int cmd_name_rev(int argc, const char **argv, const char *prefix);
extern int cmd_pack_objects(int argc, const char **argv, const char *prefix);
extern int cmd_pickaxe(int argc, const char **argv, const char *prefix);
extern int cmd_prune(int argc, const char **argv, const char *prefix);
extern int cmd_prune_packed(int argc, const char **argv, const char *prefix);
extern int cmd_push(int argc, const char **argv, const char *prefix);
extern int cmd_read_tree(int argc, const char **argv, const char *prefix);
extern int cmd_reflog(int argc, const char **argv, const char *prefix);
extern int cmd_config(int argc, const char **argv, const char *prefix);
extern int cmd_rerere(int argc, const char **argv, const char *prefix);
extern int cmd_reset(int argc, const char **argv, const char *prefix);
extern int cmd_rev_list(int argc, const char **argv, const char *prefix);
extern int cmd_rev_parse(int argc, const char **argv, const char *prefix);
extern int cmd_revert(int argc, const char **argv, const char *prefix);
extern int cmd_rm(int argc, const char **argv, const char *prefix);
<<<<<<< HEAD
extern int cmd_runstatus(int argc, const char **argv, const char *prefix);
extern int cmd_send_pack(int argc, const char **argv, const char *prefix);
=======
>>>>>>> 5241b6bf
extern int cmd_shortlog(int argc, const char **argv, const char *prefix);
extern int cmd_show(int argc, const char **argv, const char *prefix);
extern int cmd_show_branch(int argc, const char **argv, const char *prefix);
extern int cmd_status(int argc, const char **argv, const char *prefix);
extern int cmd_stripspace(int argc, const char **argv, const char *prefix);
extern int cmd_symbolic_ref(int argc, const char **argv, const char *prefix);
extern int cmd_tag(int argc, const char **argv, const char *prefix);
extern int cmd_tar_tree(int argc, const char **argv, const char *prefix);
extern int cmd_unpack_objects(int argc, const char **argv, const char *prefix);
extern int cmd_update_index(int argc, const char **argv, const char *prefix);
extern int cmd_update_ref(int argc, const char **argv, const char *prefix);
extern int cmd_upload_archive(int argc, const char **argv, const char *prefix);
extern int cmd_upload_tar(int argc, const char **argv, const char *prefix);
extern int cmd_verify_tag(int argc, const char **argv, const char *prefix);
extern int cmd_version(int argc, const char **argv, const char *prefix);
extern int cmd_whatchanged(int argc, const char **argv, const char *prefix);
extern int cmd_write_tree(int argc, const char **argv, const char *prefix);
extern int cmd_verify_pack(int argc, const char **argv, const char *prefix);
extern int cmd_show_ref(int argc, const char **argv, const char *prefix);
extern int cmd_pack_refs(int argc, const char **argv, const char *prefix);

#endif<|MERGE_RESOLUTION|>--- conflicted
+++ resolved
@@ -24,11 +24,8 @@
 extern int cmd_check_ref_format(int argc, const char **argv, const char *prefix);
 extern int cmd_cherry(int argc, const char **argv, const char *prefix);
 extern int cmd_cherry_pick(int argc, const char **argv, const char *prefix);
-<<<<<<< HEAD
 extern int cmd_clean(int argc, const char **argv, const char *prefix);
-=======
 extern int cmd_commit(int argc, const char **argv, const char *prefix);
->>>>>>> 5241b6bf
 extern int cmd_commit_tree(int argc, const char **argv, const char *prefix);
 extern int cmd_count_objects(int argc, const char **argv, const char *prefix);
 extern int cmd_describe(int argc, const char **argv, const char *prefix);
@@ -76,11 +73,7 @@
 extern int cmd_rev_parse(int argc, const char **argv, const char *prefix);
 extern int cmd_revert(int argc, const char **argv, const char *prefix);
 extern int cmd_rm(int argc, const char **argv, const char *prefix);
-<<<<<<< HEAD
-extern int cmd_runstatus(int argc, const char **argv, const char *prefix);
 extern int cmd_send_pack(int argc, const char **argv, const char *prefix);
-=======
->>>>>>> 5241b6bf
 extern int cmd_shortlog(int argc, const char **argv, const char *prefix);
 extern int cmd_show(int argc, const char **argv, const char *prefix);
 extern int cmd_show_branch(int argc, const char **argv, const char *prefix);
