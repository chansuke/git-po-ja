--- conflicted
+++ resolved
@@ -8,11 +8,8 @@
 #include "progress.h"
 #include "refs.h"
 #include "attr.h"
-<<<<<<< HEAD
 #include "split-index.h"
-=======
 #include "submodule.h"
->>>>>>> d4fa8525
 
 /*
  * Error messages expected by scripts out of plumbing commands such as
