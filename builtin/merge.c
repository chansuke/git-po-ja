/*
 * Builtin "git merge"
 *
 * Copyright (c) 2008 Miklos Vajna <vmiklos@frugalware.org>
 *
 * Based on git-merge.sh by Junio C Hamano.
 */

#include "cache.h"
#include "parse-options.h"
#include "builtin.h"
#include "run-command.h"
#include "diff.h"
#include "refs.h"
#include "commit.h"
#include "diffcore.h"
#include "revision.h"
#include "unpack-trees.h"
#include "cache-tree.h"
#include "dir.h"
#include "utf8.h"
#include "log-tree.h"
#include "color.h"
#include "rerere.h"
#include "help.h"
#include "merge-recursive.h"
#include "resolve-undo.h"
#include "remote.h"
<<<<<<< HEAD
#include "fmt-merge-msg.h"
=======
>>>>>>> c1d7036b

#define DEFAULT_TWOHEAD (1<<0)
#define DEFAULT_OCTOPUS (1<<1)
#define NO_FAST_FORWARD (1<<2)
#define NO_TRIVIAL      (1<<3)

struct strategy {
	const char *name;
	unsigned attr;
};

static const char * const builtin_merge_usage[] = {
	"git merge [options] [<commit>...]",
	"git merge [options] <msg> HEAD <commit>",
	"git merge --abort",
	NULL
};

<<<<<<< HEAD
static int show_diffstat = 1, shortlog_len = -1, squash;
=======
static int show_diffstat = 1, shortlog_len, squash;
>>>>>>> c1d7036b
static int option_commit = 1, allow_fast_forward = 1;
static int fast_forward_only, option_edit;
static int allow_trivial = 1, have_message;
static int overwrite_ignore = 1;
static struct strbuf merge_msg;
static struct commit_list *remoteheads;
static struct strategy **use_strategies;
static size_t use_strategies_nr, use_strategies_alloc;
static const char **xopts;
static size_t xopts_nr, xopts_alloc;
static const char *branch;
static char *branch_mergeoptions;
static int option_renormalize;
static int verbosity;
static int allow_rerere_auto;
static int abort_current_merge;
static int show_progress = -1;
static int default_to_upstream;

static struct strategy all_strategy[] = {
	{ "recursive",  DEFAULT_TWOHEAD | NO_TRIVIAL },
	{ "octopus",    DEFAULT_OCTOPUS },
	{ "resolve",    0 },
	{ "ours",       NO_FAST_FORWARD | NO_TRIVIAL },
	{ "subtree",    NO_FAST_FORWARD | NO_TRIVIAL },
};

static const char *pull_twohead, *pull_octopus;

static int option_parse_message(const struct option *opt,
				const char *arg, int unset)
{
	struct strbuf *buf = opt->value;

	if (unset)
		strbuf_setlen(buf, 0);
	else if (arg) {
		strbuf_addf(buf, "%s%s", buf->len ? "\n\n" : "", arg);
		have_message = 1;
	} else
		return error(_("switch `m' requires a value"));
	return 0;
}

static struct strategy *get_strategy(const char *name)
{
	int i;
	struct strategy *ret;
	static struct cmdnames main_cmds, other_cmds;
	static int loaded;

	if (!name)
		return NULL;

	for (i = 0; i < ARRAY_SIZE(all_strategy); i++)
		if (!strcmp(name, all_strategy[i].name))
			return &all_strategy[i];

	if (!loaded) {
		struct cmdnames not_strategies;
		loaded = 1;

		memset(&not_strategies, 0, sizeof(struct cmdnames));
		load_command_list("git-merge-", &main_cmds, &other_cmds);
		for (i = 0; i < main_cmds.cnt; i++) {
			int j, found = 0;
			struct cmdname *ent = main_cmds.names[i];
			for (j = 0; j < ARRAY_SIZE(all_strategy); j++)
				if (!strncmp(ent->name, all_strategy[j].name, ent->len)
						&& !all_strategy[j].name[ent->len])
					found = 1;
			if (!found)
				add_cmdname(&not_strategies, ent->name, ent->len);
		}
		exclude_cmds(&main_cmds, &not_strategies);
	}
	if (!is_in_cmdlist(&main_cmds, name) && !is_in_cmdlist(&other_cmds, name)) {
		fprintf(stderr, _("Could not find merge strategy '%s'.\n"), name);
		fprintf(stderr, _("Available strategies are:"));
		for (i = 0; i < main_cmds.cnt; i++)
			fprintf(stderr, " %s", main_cmds.names[i]->name);
		fprintf(stderr, ".\n");
		if (other_cmds.cnt) {
			fprintf(stderr, _("Available custom strategies are:"));
			for (i = 0; i < other_cmds.cnt; i++)
				fprintf(stderr, " %s", other_cmds.names[i]->name);
			fprintf(stderr, ".\n");
		}
		exit(1);
	}

	ret = xcalloc(1, sizeof(struct strategy));
	ret->name = xstrdup(name);
	ret->attr = NO_TRIVIAL;
	return ret;
}

static void append_strategy(struct strategy *s)
{
	ALLOC_GROW(use_strategies, use_strategies_nr + 1, use_strategies_alloc);
	use_strategies[use_strategies_nr++] = s;
}

static int option_parse_strategy(const struct option *opt,
				 const char *name, int unset)
{
	if (unset)
		return 0;

	append_strategy(get_strategy(name));
	return 0;
}

static int option_parse_x(const struct option *opt,
			  const char *arg, int unset)
{
	if (unset)
		return 0;

	ALLOC_GROW(xopts, xopts_nr + 1, xopts_alloc);
	xopts[xopts_nr++] = xstrdup(arg);
	return 0;
}

static int option_parse_n(const struct option *opt,
			  const char *arg, int unset)
{
	show_diffstat = unset;
	return 0;
}

static struct option builtin_merge_options[] = {
	{ OPTION_CALLBACK, 'n', NULL, NULL, NULL,
		"do not show a diffstat at the end of the merge",
		PARSE_OPT_NOARG, option_parse_n },
	OPT_BOOLEAN(0, "stat", &show_diffstat,
		"show a diffstat at the end of the merge"),
	OPT_BOOLEAN(0, "summary", &show_diffstat, "(synonym to --stat)"),
	{ OPTION_INTEGER, 0, "log", &shortlog_len, "n",
	  "add (at most <n>) entries from shortlog to merge commit message",
	  PARSE_OPT_OPTARG, NULL, DEFAULT_MERGE_LOG_LEN },
	OPT_BOOLEAN(0, "squash", &squash,
		"create a single commit instead of doing a merge"),
	OPT_BOOLEAN(0, "commit", &option_commit,
		"perform a commit if the merge succeeds (default)"),
	OPT_BOOLEAN('e', "edit", &option_edit,
		"edit message before committing"),
	OPT_BOOLEAN(0, "ff", &allow_fast_forward,
		"allow fast-forward (default)"),
	OPT_BOOLEAN(0, "ff-only", &fast_forward_only,
		"abort if fast-forward is not possible"),
	OPT_RERERE_AUTOUPDATE(&allow_rerere_auto),
	OPT_CALLBACK('s', "strategy", &use_strategies, "strategy",
		"merge strategy to use", option_parse_strategy),
	OPT_CALLBACK('X', "strategy-option", &xopts, "option=value",
		"option for selected merge strategy", option_parse_x),
	OPT_CALLBACK('m', "message", &merge_msg, "message",
		"merge commit message (for a non-fast-forward merge)",
		option_parse_message),
	OPT__VERBOSITY(&verbosity),
	OPT_BOOLEAN(0, "abort", &abort_current_merge,
		"abort the current in-progress merge"),
	OPT_SET_INT(0, "progress", &show_progress, "force progress reporting", 1),
<<<<<<< HEAD
=======
	OPT_BOOLEAN(0, "overwrite-ignore", &overwrite_ignore, "update ignored files (default)"),
>>>>>>> c1d7036b
	OPT_END()
};

/* Cleans up metadata that is uninteresting after a succeeded merge. */
static void drop_save(void)
{
	unlink(git_path("MERGE_HEAD"));
	unlink(git_path("MERGE_MSG"));
	unlink(git_path("MERGE_MODE"));
}

static int save_state(unsigned char *stash)
{
	int len;
	struct child_process cp;
	struct strbuf buffer = STRBUF_INIT;
	const char *argv[] = {"stash", "create", NULL};

	memset(&cp, 0, sizeof(cp));
	cp.argv = argv;
	cp.out = -1;
	cp.git_cmd = 1;

	if (start_command(&cp))
		die(_("could not run stash."));
	len = strbuf_read(&buffer, cp.out, 1024);
	close(cp.out);

	if (finish_command(&cp) || len < 0)
		die(_("stash failed"));
	else if (!len)		/* no changes */
		return -1;
	strbuf_setlen(&buffer, buffer.len-1);
	if (get_sha1(buffer.buf, stash))
		die(_("not a valid object: %s"), buffer.buf);
	return 0;
}

static void read_empty(unsigned const char *sha1, int verbose)
{
	int i = 0;
	const char *args[7];

	args[i++] = "read-tree";
	if (verbose)
		args[i++] = "-v";
	args[i++] = "-m";
	args[i++] = "-u";
	args[i++] = EMPTY_TREE_SHA1_HEX;
	args[i++] = sha1_to_hex(sha1);
	args[i] = NULL;

	if (run_command_v_opt(args, RUN_GIT_CMD))
		die(_("read-tree failed"));
}

static void reset_hard(unsigned const char *sha1, int verbose)
{
	int i = 0;
	const char *args[6];

	args[i++] = "read-tree";
	if (verbose)
		args[i++] = "-v";
	args[i++] = "--reset";
	args[i++] = "-u";
	args[i++] = sha1_to_hex(sha1);
	args[i] = NULL;

	if (run_command_v_opt(args, RUN_GIT_CMD))
		die(_("read-tree failed"));
}

static void restore_state(const unsigned char *head,
			  const unsigned char *stash)
{
	struct strbuf sb = STRBUF_INIT;
	const char *args[] = { "stash", "apply", NULL, NULL };

	if (is_null_sha1(stash))
		return;

	reset_hard(head, 1);

	args[2] = sha1_to_hex(stash);

	/*
	 * It is OK to ignore error here, for example when there was
	 * nothing to restore.
	 */
	run_command_v_opt(args, RUN_GIT_CMD);

	strbuf_release(&sb);
	refresh_cache(REFRESH_QUIET);
}

/* This is called when no merge was necessary. */
static void finish_up_to_date(const char *msg)
{
	if (verbosity >= 0)
		printf("%s%s\n", squash ? _(" (nothing to squash)") : "", msg);
	drop_save();
}

static void squash_message(struct commit *commit)
{
	struct rev_info rev;
	struct strbuf out = STRBUF_INIT;
	struct commit_list *j;
	const char *filename;
	int fd;
	struct pretty_print_context ctx = {0};

	printf(_("Squash commit -- not updating HEAD\n"));
	filename = git_path("SQUASH_MSG");
	fd = open(filename, O_WRONLY | O_CREAT, 0666);
	if (fd < 0)
		die_errno(_("Could not write to '%s'"), filename);

	init_revisions(&rev, NULL);
	rev.ignore_merges = 1;
	rev.commit_format = CMIT_FMT_MEDIUM;

	commit->object.flags |= UNINTERESTING;
	add_pending_object(&rev, &commit->object, NULL);

	for (j = remoteheads; j; j = j->next)
		add_pending_object(&rev, &j->item->object, NULL);

	setup_revisions(0, NULL, &rev, NULL);
	if (prepare_revision_walk(&rev))
		die(_("revision walk setup failed"));

	ctx.abbrev = rev.abbrev;
	ctx.date_mode = rev.date_mode;
	ctx.fmt = rev.commit_format;

	strbuf_addstr(&out, "Squashed commit of the following:\n");
	while ((commit = get_revision(&rev)) != NULL) {
		strbuf_addch(&out, '\n');
		strbuf_addf(&out, "commit %s\n",
			sha1_to_hex(commit->object.sha1));
		pretty_print_commit(&ctx, commit, &out);
	}
	if (write(fd, out.buf, out.len) < 0)
		die_errno(_("Writing SQUASH_MSG"));
	if (close(fd))
		die_errno(_("Finishing SQUASH_MSG"));
	strbuf_release(&out);
}

static void finish(struct commit *head_commit,
		   const unsigned char *new_head, const char *msg)
{
	struct strbuf reflog_message = STRBUF_INIT;
	const unsigned char *head = head_commit->object.sha1;

	if (!msg)
		strbuf_addstr(&reflog_message, getenv("GIT_REFLOG_ACTION"));
	else {
		if (verbosity >= 0)
			printf("%s\n", msg);
		strbuf_addf(&reflog_message, "%s: %s",
			getenv("GIT_REFLOG_ACTION"), msg);
	}
	if (squash) {
		squash_message(head_commit);
	} else {
		if (verbosity >= 0 && !merge_msg.len)
			printf(_("No merge message -- not updating HEAD\n"));
		else {
			const char *argv_gc_auto[] = { "gc", "--auto", NULL };
			update_ref(reflog_message.buf, "HEAD",
				new_head, head, 0,
				DIE_ON_ERR);
			/*
			 * We ignore errors in 'gc --auto', since the
			 * user should see them.
			 */
			run_command_v_opt(argv_gc_auto, RUN_GIT_CMD);
		}
	}
	if (new_head && show_diffstat) {
		struct diff_options opts;
		diff_setup(&opts);
		opts.output_format |=
			DIFF_FORMAT_SUMMARY | DIFF_FORMAT_DIFFSTAT;
		opts.detect_rename = DIFF_DETECT_RENAME;
		if (diff_setup_done(&opts) < 0)
			die(_("diff_setup_done failed"));
		diff_tree_sha1(head, new_head, "", &opts);
		diffcore_std(&opts);
		diff_flush(&opts);
	}

	/* Run a post-merge hook */
	run_hook(NULL, "post-merge", squash ? "1" : "0", NULL);

	strbuf_release(&reflog_message);
}

static struct object *want_commit(const char *name)
{
	struct object *obj;
	unsigned char sha1[20];
	if (get_sha1(name, sha1))
		return NULL;
	obj = parse_object(sha1);
	return peel_to_type(name, 0, obj, OBJ_COMMIT);
}

/* Get the name for the merge commit's message. */
static void merge_name(const char *remote, struct strbuf *msg)
{
	struct commit *remote_head;
	unsigned char branch_head[20];
	struct strbuf buf = STRBUF_INIT;
	struct strbuf bname = STRBUF_INIT;
	const char *ptr;
	char *found_ref;
	int len, early;

	strbuf_branchname(&bname, remote);
	remote = bname.buf;

	memset(branch_head, 0, sizeof(branch_head));
<<<<<<< HEAD
	remote_head = get_merge_parent(remote);
=======
	remote_head = want_commit(remote);
>>>>>>> c1d7036b
	if (!remote_head)
		die(_("'%s' does not point to a commit"), remote);

	if (dwim_ref(remote, strlen(remote), branch_head, &found_ref) > 0) {
		if (!prefixcmp(found_ref, "refs/heads/")) {
			strbuf_addf(msg, "%s\t\tbranch '%s' of .\n",
				    sha1_to_hex(branch_head), remote);
			goto cleanup;
		}
		if (!prefixcmp(found_ref, "refs/tags/")) {
			strbuf_addf(msg, "%s\t\ttag '%s' of .\n",
				    sha1_to_hex(branch_head), remote);
			goto cleanup;
		}
		if (!prefixcmp(found_ref, "refs/remotes/")) {
			strbuf_addf(msg, "%s\t\tremote-tracking branch '%s' of .\n",
				    sha1_to_hex(branch_head), remote);
			goto cleanup;
		}
	}

	/* See if remote matches <name>^^^.. or <name>~<number> */
	for (len = 0, ptr = remote + strlen(remote);
	     remote < ptr && ptr[-1] == '^';
	     ptr--)
		len++;
	if (len)
		early = 1;
	else {
		early = 0;
		ptr = strrchr(remote, '~');
		if (ptr) {
			int seen_nonzero = 0;

			len++; /* count ~ */
			while (*++ptr && isdigit(*ptr)) {
				seen_nonzero |= (*ptr != '0');
				len++;
			}
			if (*ptr)
				len = 0; /* not ...~<number> */
			else if (seen_nonzero)
				early = 1;
			else if (len == 1)
				early = 1; /* "name~" is "name~1"! */
		}
	}
	if (len) {
		struct strbuf truname = STRBUF_INIT;
		strbuf_addstr(&truname, "refs/heads/");
		strbuf_addstr(&truname, remote);
		strbuf_setlen(&truname, truname.len - len);
		if (ref_exists(truname.buf)) {
			strbuf_addf(msg,
				    "%s\t\tbranch '%s'%s of .\n",
				    sha1_to_hex(remote_head->object.sha1),
				    truname.buf + 11,
				    (early ? " (early part)" : ""));
			strbuf_release(&truname);
			goto cleanup;
		}
	}

	if (!strcmp(remote, "FETCH_HEAD") &&
			!access(git_path("FETCH_HEAD"), R_OK)) {
		const char *filename;
		FILE *fp;
		struct strbuf line = STRBUF_INIT;
		char *ptr;

		filename = git_path("FETCH_HEAD");
		fp = fopen(filename, "r");
		if (!fp)
			die_errno(_("could not open '%s' for reading"),
				  filename);
		strbuf_getline(&line, fp, '\n');
		fclose(fp);
		ptr = strstr(line.buf, "\tnot-for-merge\t");
		if (ptr)
			strbuf_remove(&line, ptr-line.buf+1, 13);
		strbuf_addbuf(msg, &line);
		strbuf_release(&line);
		goto cleanup;
	}
	strbuf_addf(msg, "%s\t\tcommit '%s'\n",
		sha1_to_hex(remote_head->object.sha1), remote);
cleanup:
	strbuf_release(&buf);
	strbuf_release(&bname);
}

static void parse_branch_merge_options(char *bmo)
{
	const char **argv;
	int argc;

	if (!bmo)
		return;
	argc = split_cmdline(bmo, &argv);
	if (argc < 0)
		die(_("Bad branch.%s.mergeoptions string: %s"), branch,
		    split_cmdline_strerror(argc));
	argv = xrealloc(argv, sizeof(*argv) * (argc + 2));
	memmove(argv + 1, argv, sizeof(*argv) * (argc + 1));
	argc++;
	argv[0] = "branch.*.mergeoptions";
	parse_options(argc, argv, NULL, builtin_merge_options,
		      builtin_merge_usage, 0);
	free(argv);
}

static int git_merge_config(const char *k, const char *v, void *cb)
{
	int status;

	if (branch && !prefixcmp(k, "branch.") &&
		!prefixcmp(k + 7, branch) &&
		!strcmp(k + 7 + strlen(branch), ".mergeoptions")) {
		free(branch_mergeoptions);
		branch_mergeoptions = xstrdup(v);
		return 0;
	}

	if (!strcmp(k, "merge.diffstat") || !strcmp(k, "merge.stat"))
		show_diffstat = git_config_bool(k, v);
	else if (!strcmp(k, "pull.twohead"))
		return git_config_string(&pull_twohead, k, v);
	else if (!strcmp(k, "pull.octopus"))
		return git_config_string(&pull_octopus, k, v);
	else if (!strcmp(k, "merge.renormalize"))
		option_renormalize = git_config_bool(k, v);
<<<<<<< HEAD
	else if (!strcmp(k, "merge.ff")) {
=======
	else if (!strcmp(k, "merge.log") || !strcmp(k, "merge.summary")) {
		int is_bool;
		shortlog_len = git_config_bool_or_int(k, v, &is_bool);
		if (!is_bool && shortlog_len < 0)
			return error(_("%s: negative length %s"), k, v);
		if (is_bool && shortlog_len)
			shortlog_len = DEFAULT_MERGE_LOG_LEN;
		return 0;
	} else if (!strcmp(k, "merge.ff")) {
>>>>>>> c1d7036b
		int boolval = git_config_maybe_bool(k, v);
		if (0 <= boolval) {
			allow_fast_forward = boolval;
		} else if (v && !strcmp(v, "only")) {
			allow_fast_forward = 1;
			fast_forward_only = 1;
		} /* do not barf on values from future versions of git */
		return 0;
	} else if (!strcmp(k, "merge.defaulttoupstream")) {
		default_to_upstream = git_config_bool(k, v);
		return 0;
	}
<<<<<<< HEAD
	status = fmt_merge_msg_config(k, v, cb);
	if (status)
		return status;
=======
>>>>>>> c1d7036b
	return git_diff_ui_config(k, v, cb);
}

static int read_tree_trivial(unsigned char *common, unsigned char *head,
			     unsigned char *one)
{
	int i, nr_trees = 0;
	struct tree *trees[MAX_UNPACK_TREES];
	struct tree_desc t[MAX_UNPACK_TREES];
	struct unpack_trees_options opts;

	memset(&opts, 0, sizeof(opts));
	opts.head_idx = 2;
	opts.src_index = &the_index;
	opts.dst_index = &the_index;
	opts.update = 1;
	opts.verbose_update = 1;
	opts.trivial_merges_only = 1;
	opts.merge = 1;
	trees[nr_trees] = parse_tree_indirect(common);
	if (!trees[nr_trees++])
		return -1;
	trees[nr_trees] = parse_tree_indirect(head);
	if (!trees[nr_trees++])
		return -1;
	trees[nr_trees] = parse_tree_indirect(one);
	if (!trees[nr_trees++])
		return -1;
	opts.fn = threeway_merge;
	cache_tree_free(&active_cache_tree);
	for (i = 0; i < nr_trees; i++) {
		parse_tree(trees[i]);
		init_tree_desc(t+i, trees[i]->buffer, trees[i]->size);
	}
	if (unpack_trees(nr_trees, t, &opts))
		return -1;
	return 0;
}

static void write_tree_trivial(unsigned char *sha1)
{
	if (write_cache_as_tree(sha1, 0, NULL))
		die(_("git write-tree failed to write a tree"));
<<<<<<< HEAD
}

static const char *merge_argument(struct commit *commit)
{
	if (commit)
		return sha1_to_hex(commit->object.sha1);
	else
		return EMPTY_TREE_SHA1_HEX;
}

=======
}

static const char *merge_argument(struct commit *commit)
{
	if (commit)
		return sha1_to_hex(commit->object.sha1);
	else
		return EMPTY_TREE_SHA1_HEX;
}

>>>>>>> c1d7036b
int try_merge_command(const char *strategy, size_t xopts_nr,
		      const char **xopts, struct commit_list *common,
		      const char *head_arg, struct commit_list *remotes)
{
	const char **args;
	int i = 0, x = 0, ret;
	struct commit_list *j;
	struct strbuf buf = STRBUF_INIT;

	args = xmalloc((4 + xopts_nr + commit_list_count(common) +
			commit_list_count(remotes)) * sizeof(char *));
	strbuf_addf(&buf, "merge-%s", strategy);
	args[i++] = buf.buf;
	for (x = 0; x < xopts_nr; x++) {
		char *s = xmalloc(strlen(xopts[x])+2+1);
		strcpy(s, "--");
		strcpy(s+2, xopts[x]);
		args[i++] = s;
	}
	for (j = common; j; j = j->next)
		args[i++] = xstrdup(merge_argument(j->item));
	args[i++] = "--";
	args[i++] = head_arg;
	for (j = remotes; j; j = j->next)
		args[i++] = xstrdup(merge_argument(j->item));
	args[i] = NULL;
	ret = run_command_v_opt(args, RUN_GIT_CMD);
	strbuf_release(&buf);
	i = 1;
	for (x = 0; x < xopts_nr; x++)
		free((void *)args[i++]);
	for (j = common; j; j = j->next)
		free((void *)args[i++]);
	i += 2;
	for (j = remotes; j; j = j->next)
		free((void *)args[i++]);
	free(args);
	discard_cache();
	if (read_cache() < 0)
		die(_("failed to read the cache"));
	resolve_undo_clear();

	return ret;
}

static int try_merge_strategy(const char *strategy, struct commit_list *common,
			      struct commit *head, const char *head_arg)
{
	int index_fd;
	struct lock_file *lock = xcalloc(1, sizeof(struct lock_file));

	index_fd = hold_locked_index(lock, 1);
	refresh_cache(REFRESH_QUIET);
	if (active_cache_changed &&
			(write_cache(index_fd, active_cache, active_nr) ||
			 commit_locked_index(lock)))
		return error(_("Unable to write index."));
	rollback_lock_file(lock);

	if (!strcmp(strategy, "recursive") || !strcmp(strategy, "subtree")) {
		int clean, x;
		struct commit *result;
		struct lock_file *lock = xcalloc(1, sizeof(struct lock_file));
		int index_fd;
		struct commit_list *reversed = NULL;
		struct merge_options o;
		struct commit_list *j;

		if (remoteheads->next) {
			error(_("Not handling anything other than two heads merge."));
			return 2;
		}

		init_merge_options(&o);
		if (!strcmp(strategy, "subtree"))
			o.subtree_shift = "";

		o.renormalize = option_renormalize;
		o.show_rename_progress =
			show_progress == -1 ? isatty(2) : show_progress;

		for (x = 0; x < xopts_nr; x++)
			if (parse_merge_opt(&o, xopts[x]))
				die(_("Unknown option for merge-recursive: -X%s"), xopts[x]);

		o.branch1 = head_arg;
		o.branch2 = merge_remote_util(remoteheads->item)->name;

		for (j = common; j; j = j->next)
			commit_list_insert(j->item, &reversed);

		index_fd = hold_locked_index(lock, 1);
		clean = merge_recursive(&o, head,
				remoteheads->item, reversed, &result);
		if (active_cache_changed &&
				(write_cache(index_fd, active_cache, active_nr) ||
				 commit_locked_index(lock)))
			die (_("unable to write %s"), get_index_file());
		rollback_lock_file(lock);
		return clean ? 0 : 1;
	} else {
		return try_merge_command(strategy, xopts_nr, xopts,
						common, head_arg, remoteheads);
	}
}

static void count_diff_files(struct diff_queue_struct *q,
			     struct diff_options *opt, void *data)
{
	int *count = data;

	(*count) += q->nr;
}

static int count_unmerged_entries(void)
{
	int i, ret = 0;

	for (i = 0; i < active_nr; i++)
		if (ce_stage(active_cache[i]))
			ret++;

	return ret;
}

int checkout_fast_forward(const unsigned char *head, const unsigned char *remote)
{
	struct tree *trees[MAX_UNPACK_TREES];
	struct unpack_trees_options opts;
	struct tree_desc t[MAX_UNPACK_TREES];
	int i, fd, nr_trees = 0;
	struct dir_struct dir;
	struct lock_file *lock_file = xcalloc(1, sizeof(struct lock_file));

	refresh_cache(REFRESH_QUIET);

	fd = hold_locked_index(lock_file, 1);

	memset(&trees, 0, sizeof(trees));
	memset(&opts, 0, sizeof(opts));
	memset(&t, 0, sizeof(t));
	if (overwrite_ignore) {
		memset(&dir, 0, sizeof(dir));
		dir.flags |= DIR_SHOW_IGNORED;
		setup_standard_excludes(&dir);
		opts.dir = &dir;
	}

	opts.head_idx = 1;
	opts.src_index = &the_index;
	opts.dst_index = &the_index;
	opts.update = 1;
	opts.verbose_update = 1;
	opts.merge = 1;
	opts.fn = twoway_merge;
	setup_unpack_trees_porcelain(&opts, "merge");

	trees[nr_trees] = parse_tree_indirect(head);
	if (!trees[nr_trees++])
		return -1;
	trees[nr_trees] = parse_tree_indirect(remote);
	if (!trees[nr_trees++])
		return -1;
	for (i = 0; i < nr_trees; i++) {
		parse_tree(trees[i]);
		init_tree_desc(t+i, trees[i]->buffer, trees[i]->size);
	}
	if (unpack_trees(nr_trees, t, &opts))
		return -1;
	if (write_cache(fd, active_cache, active_nr) ||
		commit_locked_index(lock_file))
		die(_("unable to write new index file"));
	return 0;
}

static void split_merge_strategies(const char *string, struct strategy **list,
				   int *nr, int *alloc)
{
	char *p, *q, *buf;

	if (!string)
		return;

	buf = xstrdup(string);
	q = buf;
	for (;;) {
		p = strchr(q, ' ');
		if (!p) {
			ALLOC_GROW(*list, *nr + 1, *alloc);
			(*list)[(*nr)++].name = xstrdup(q);
			free(buf);
			return;
		} else {
			*p = '\0';
			ALLOC_GROW(*list, *nr + 1, *alloc);
			(*list)[(*nr)++].name = xstrdup(q);
			q = ++p;
		}
	}
}

static void add_strategies(const char *string, unsigned attr)
{
	struct strategy *list = NULL;
	int list_alloc = 0, list_nr = 0, i;

	memset(&list, 0, sizeof(list));
	split_merge_strategies(string, &list, &list_nr, &list_alloc);
	if (list) {
		for (i = 0; i < list_nr; i++)
			append_strategy(get_strategy(list[i].name));
		return;
	}
	for (i = 0; i < ARRAY_SIZE(all_strategy); i++)
		if (all_strategy[i].attr & attr)
			append_strategy(&all_strategy[i]);

}

static void write_merge_msg(struct strbuf *msg)
{
	const char *filename = git_path("MERGE_MSG");
	int fd = open(filename, O_WRONLY | O_CREAT, 0666);
	if (fd < 0)
		die_errno(_("Could not open '%s' for writing"),
			  filename);
	if (write_in_full(fd, msg->buf, msg->len) != msg->len)
		die_errno(_("Could not write to '%s'"), filename);
	close(fd);
}

static void read_merge_msg(struct strbuf *msg)
{
	const char *filename = git_path("MERGE_MSG");
	strbuf_reset(msg);
	if (strbuf_read_file(msg, filename, 0) < 0)
		die_errno(_("Could not read from '%s'"), filename);
}

static void write_merge_state(void);
static void abort_commit(const char *err_msg)
{
	if (err_msg)
		error("%s", err_msg);
	fprintf(stderr,
		_("Not committing merge; use 'git commit' to complete the merge.\n"));
	write_merge_state();
	exit(1);
}

static void prepare_to_commit(void)
{
	struct strbuf msg = STRBUF_INIT;
	strbuf_addbuf(&msg, &merge_msg);
	strbuf_addch(&msg, '\n');
	write_merge_msg(&msg);
	run_hook(get_index_file(), "prepare-commit-msg",
		 git_path("MERGE_MSG"), "merge", NULL, NULL);
	if (option_edit) {
		if (launch_editor(git_path("MERGE_MSG"), NULL, NULL))
			abort_commit(NULL);
	}
	read_merge_msg(&msg);
	stripspace(&msg, option_edit);
	if (!msg.len)
		abort_commit(_("Empty commit message."));
	strbuf_release(&merge_msg);
	strbuf_addbuf(&merge_msg, &msg);
	strbuf_release(&msg);
}

static int merge_trivial(struct commit *head)
{
	unsigned char result_tree[20], result_commit[20];
	struct commit_list *parent = xmalloc(sizeof(*parent));

	write_tree_trivial(result_tree);
	printf(_("Wonderful.\n"));
	parent->item = head;
	parent->next = xmalloc(sizeof(*parent->next));
	parent->next->item = remoteheads->item;
	parent->next->next = NULL;
	prepare_to_commit();
	commit_tree(merge_msg.buf, result_tree, parent, result_commit, NULL);
	finish(head, result_commit, "In-index merge");
	drop_save();
	return 0;
}

static int finish_automerge(struct commit *head,
			    struct commit_list *common,
			    unsigned char *result_tree,
			    const char *wt_strategy)
{
	struct commit_list *parents = NULL, *j;
	struct strbuf buf = STRBUF_INIT;
	unsigned char result_commit[20];

	free_commit_list(common);
	if (allow_fast_forward) {
		parents = remoteheads;
		commit_list_insert(head, &parents);
		parents = reduce_heads(parents);
	} else {
		struct commit_list **pptr = &parents;

		pptr = &commit_list_insert(head,
				pptr)->next;
		for (j = remoteheads; j; j = j->next)
			pptr = &commit_list_insert(j->item, pptr)->next;
	}
	strbuf_addch(&merge_msg, '\n');
	prepare_to_commit();
	free_commit_list(remoteheads);
	commit_tree(merge_msg.buf, result_tree, parents, result_commit, NULL);
	strbuf_addf(&buf, "Merge made by the '%s' strategy.", wt_strategy);
	finish(head, result_commit, buf.buf);
	strbuf_release(&buf);
	drop_save();
	return 0;
}

static int suggest_conflicts(int renormalizing)
{
	const char *filename;
	FILE *fp;
	int pos;

	filename = git_path("MERGE_MSG");
	fp = fopen(filename, "a");
	if (!fp)
		die_errno(_("Could not open '%s' for writing"), filename);
	fprintf(fp, "\nConflicts:\n");
	for (pos = 0; pos < active_nr; pos++) {
		struct cache_entry *ce = active_cache[pos];

		if (ce_stage(ce)) {
			fprintf(fp, "\t%s\n", ce->name);
			while (pos + 1 < active_nr &&
					!strcmp(ce->name,
						active_cache[pos + 1]->name))
				pos++;
		}
	}
	fclose(fp);
	rerere(allow_rerere_auto);
	printf(_("Automatic merge failed; "
			"fix conflicts and then commit the result.\n"));
	return 1;
}

static struct commit *is_old_style_invocation(int argc, const char **argv,
					      const unsigned char *head)
{
	struct commit *second_token = NULL;
	if (argc > 2) {
		unsigned char second_sha1[20];

		if (get_sha1(argv[1], second_sha1))
			return NULL;
		second_token = lookup_commit_reference_gently(second_sha1, 0);
		if (!second_token)
			die(_("'%s' is not a commit"), argv[1]);
		if (hashcmp(second_token->object.sha1, head))
			return NULL;
	}
	return second_token;
}

static int evaluate_result(void)
{
	int cnt = 0;
	struct rev_info rev;

	/* Check how many files differ. */
	init_revisions(&rev, "");
	setup_revisions(0, NULL, &rev, NULL);
	rev.diffopt.output_format |=
		DIFF_FORMAT_CALLBACK;
	rev.diffopt.format_callback = count_diff_files;
	rev.diffopt.format_callback_data = &cnt;
	run_diff_files(&rev, 0);

	/*
	 * Check how many unmerged entries are
	 * there.
	 */
	cnt += count_unmerged_entries();

	return cnt;
}

/*
 * Pretend as if the user told us to merge with the tracking
 * branch we have for the upstream of the current branch
 */
static int setup_with_upstream(const char ***argv)
{
	struct branch *branch = branch_get(NULL);
	int i;
	const char **args;

	if (!branch)
		die(_("No current branch."));
	if (!branch->remote)
		die(_("No remote for the current branch."));
	if (!branch->merge_nr)
		die(_("No default upstream defined for the current branch."));

	args = xcalloc(branch->merge_nr + 1, sizeof(char *));
	for (i = 0; i < branch->merge_nr; i++) {
		if (!branch->merge[i]->dst)
			die(_("No remote tracking branch for %s from %s"),
			    branch->merge[i]->src, branch->remote_name);
		args[i] = branch->merge[i]->dst;
	}
	args[i] = NULL;
	*argv = args;
	return i;
}

static void write_merge_state(void)
{
	const char *filename;
	int fd;
	struct commit_list *j;
	struct strbuf buf = STRBUF_INIT;

<<<<<<< HEAD
	for (j = remoteheads; j; j = j->next) {
		unsigned const char *sha1;
		struct commit *c = j->item;
		if (c->util && merge_remote_util(c)->obj) {
			sha1 = merge_remote_util(c)->obj->sha1;
		} else {
			sha1 = c->object.sha1;
		}
		strbuf_addf(&buf, "%s\n", sha1_to_hex(sha1));
	}
=======
	for (j = remoteheads; j; j = j->next)
		strbuf_addf(&buf, "%s\n",
			sha1_to_hex(j->item->object.sha1));
>>>>>>> c1d7036b
	filename = git_path("MERGE_HEAD");
	fd = open(filename, O_WRONLY | O_CREAT, 0666);
	if (fd < 0)
		die_errno(_("Could not open '%s' for writing"), filename);
	if (write_in_full(fd, buf.buf, buf.len) != buf.len)
		die_errno(_("Could not write to '%s'"), filename);
	close(fd);
	strbuf_addch(&merge_msg, '\n');
	write_merge_msg(&merge_msg);

	filename = git_path("MERGE_MODE");
	fd = open(filename, O_WRONLY | O_CREAT | O_TRUNC, 0666);
	if (fd < 0)
		die_errno(_("Could not open '%s' for writing"), filename);
	strbuf_reset(&buf);
	if (!allow_fast_forward)
		strbuf_addf(&buf, "no-ff");
	if (write_in_full(fd, buf.buf, buf.len) != buf.len)
		die_errno(_("Could not write to '%s'"), filename);
	close(fd);
}

int cmd_merge(int argc, const char **argv, const char *prefix)
{
	unsigned char result_tree[20];
	unsigned char stash[20];
	unsigned char head_sha1[20];
	struct commit *head_commit;
	struct strbuf buf = STRBUF_INIT;
	const char *head_arg;
<<<<<<< HEAD
	int flag, i, ret = 0;
=======
	int flag, i;
>>>>>>> c1d7036b
	int best_cnt = -1, merge_was_ok = 0, automerge_was_ok = 0;
	struct commit_list *common = NULL;
	const char *best_strategy = NULL, *wt_strategy = NULL;
	struct commit_list **remotes = &remoteheads;

	if (argc == 2 && !strcmp(argv[1], "-h"))
		usage_with_options(builtin_merge_usage, builtin_merge_options);

	/*
	 * Check if we are _not_ on a detached HEAD, i.e. if there is a
	 * current branch.
	 */
	branch = resolve_ref("HEAD", head_sha1, 0, &flag);
<<<<<<< HEAD
	if (branch) {
		if (!prefixcmp(branch, "refs/heads/"))
			branch += 11;
		branch = xstrdup(branch);
	}
=======
	if (branch && !prefixcmp(branch, "refs/heads/"))
		branch += 11;
>>>>>>> c1d7036b
	if (!branch || is_null_sha1(head_sha1))
		head_commit = NULL;
	else
		head_commit = lookup_commit_or_die(head_sha1, "HEAD");
<<<<<<< HEAD

	git_config(git_merge_config, NULL);

	if (branch_mergeoptions)
		parse_branch_merge_options(branch_mergeoptions);
	argc = parse_options(argc, argv, prefix, builtin_merge_options,
			builtin_merge_usage, 0);
	if (shortlog_len < 0)
		shortlog_len = (merge_log_config > 0) ? merge_log_config : 0;

	if (verbosity < 0 && show_progress == -1)
		show_progress = 0;

	if (abort_current_merge) {
		int nargc = 2;
		const char *nargv[] = {"reset", "--merge", NULL};

		if (!file_exists(git_path("MERGE_HEAD")))
			die(_("There is no merge to abort (MERGE_HEAD missing)."));

		/* Invoke 'git reset --merge' */
		ret = cmd_reset(nargc, nargv, prefix);
		goto done;
	}

	if (read_cache_unmerged())
		die_resolve_conflict("merge");

	if (file_exists(git_path("MERGE_HEAD"))) {
		/*
		 * There is no unmerged entry, don't advise 'git
		 * add/rm <file>', just 'git commit'.
		 */
		if (advice_resolve_conflict)
			die(_("You have not concluded your merge (MERGE_HEAD exists).\n"
				  "Please, commit your changes before you can merge."));
		else
			die(_("You have not concluded your merge (MERGE_HEAD exists)."));
	}
	if (file_exists(git_path("CHERRY_PICK_HEAD"))) {
		if (advice_resolve_conflict)
			die(_("You have not concluded your cherry-pick (CHERRY_PICK_HEAD exists).\n"
			    "Please, commit your changes before you can merge."));
		else
			die(_("You have not concluded your cherry-pick (CHERRY_PICK_HEAD exists)."));
	}
	resolve_undo_clear();

=======

	git_config(git_merge_config, NULL);

	if (branch_mergeoptions)
		parse_branch_merge_options(branch_mergeoptions);
	argc = parse_options(argc, argv, prefix, builtin_merge_options,
			builtin_merge_usage, 0);

	if (verbosity < 0 && show_progress == -1)
		show_progress = 0;

	if (abort_current_merge) {
		int nargc = 2;
		const char *nargv[] = {"reset", "--merge", NULL};

		if (!file_exists(git_path("MERGE_HEAD")))
			die(_("There is no merge to abort (MERGE_HEAD missing)."));

		/* Invoke 'git reset --merge' */
		return cmd_reset(nargc, nargv, prefix);
	}

	if (read_cache_unmerged())
		die_resolve_conflict("merge");

	if (file_exists(git_path("MERGE_HEAD"))) {
		/*
		 * There is no unmerged entry, don't advise 'git
		 * add/rm <file>', just 'git commit'.
		 */
		if (advice_resolve_conflict)
			die(_("You have not concluded your merge (MERGE_HEAD exists).\n"
				  "Please, commit your changes before you can merge."));
		else
			die(_("You have not concluded your merge (MERGE_HEAD exists)."));
	}
	if (file_exists(git_path("CHERRY_PICK_HEAD"))) {
		if (advice_resolve_conflict)
			die(_("You have not concluded your cherry-pick (CHERRY_PICK_HEAD exists).\n"
			    "Please, commit your changes before you can merge."));
		else
			die(_("You have not concluded your cherry-pick (CHERRY_PICK_HEAD exists)."));
	}
	resolve_undo_clear();

>>>>>>> c1d7036b
	if (verbosity < 0)
		show_diffstat = 0;

	if (squash) {
		if (!allow_fast_forward)
			die(_("You cannot combine --squash with --no-ff."));
		option_commit = 0;
	}

	if (!allow_fast_forward && fast_forward_only)
		die(_("You cannot combine --no-ff with --ff-only."));

	if (!abort_current_merge) {
<<<<<<< HEAD
		if (!argc) {
			if (default_to_upstream)
				argc = setup_with_upstream(&argv);
			else
				die(_("No commit specified and merge.defaultToUpstream not set."));
		} else if (argc == 1 && !strcmp(argv[0], "-"))
=======
		if (!argc && default_to_upstream)
			argc = setup_with_upstream(&argv);
		else if (argc == 1 && !strcmp(argv[0], "-"))
>>>>>>> c1d7036b
			argv[0] = "@{-1}";
	}
	if (!argc)
		usage_with_options(builtin_merge_usage,
			builtin_merge_options);

	/*
	 * This could be traditional "merge <msg> HEAD <commit>..."  and
	 * the way we can tell it is to see if the second token is HEAD,
	 * but some people might have misused the interface and used a
	 * committish that is the same as HEAD there instead.
	 * Traditional format never would have "-m" so it is an
	 * additional safety measure to check for it.
	 */

	if (!have_message && head_commit &&
	    is_old_style_invocation(argc, argv, head_commit->object.sha1)) {
		strbuf_addstr(&merge_msg, argv[0]);
		head_arg = argv[1];
		argv += 2;
		argc -= 2;
	} else if (!head_commit) {
<<<<<<< HEAD
		struct commit *remote_head;
=======
		struct object *remote_head;
>>>>>>> c1d7036b
		/*
		 * If the merged head is a valid one there is no reason
		 * to forbid "git merge" into a branch yet to be born.
		 * We do the same for "git pull".
		 */
		if (argc != 1)
			die(_("Can merge only exactly one commit into "
				"empty head"));
		if (squash)
			die(_("Squash commit into empty head not supported yet"));
		if (!allow_fast_forward)
			die(_("Non-fast-forward commit does not make sense into "
			    "an empty head"));
<<<<<<< HEAD
		remote_head = get_merge_parent(argv[0]);
		if (!remote_head)
			die(_("%s - not something we can merge"), argv[0]);
		read_empty(remote_head->object.sha1, 0);
		update_ref("initial pull", "HEAD", remote_head->object.sha1,
			   NULL, 0, DIE_ON_ERR);
		goto done;
=======
		remote_head = want_commit(argv[0]);
		if (!remote_head)
			die(_("%s - not something we can merge"), argv[0]);
		read_empty(remote_head->sha1, 0);
		update_ref("initial pull", "HEAD", remote_head->sha1, NULL, 0,
				DIE_ON_ERR);
		return 0;
>>>>>>> c1d7036b
	} else {
		struct strbuf merge_names = STRBUF_INIT;

		/* We are invoked directly as the first-class UI. */
		head_arg = "HEAD";

		/*
		 * All the rest are the commits being merged; prepare
		 * the standard merge summary message to be appended
		 * to the given message.
		 */
		for (i = 0; i < argc; i++)
			merge_name(argv[i], &merge_names);

		if (!have_message || shortlog_len) {
<<<<<<< HEAD
			struct fmt_merge_msg_opts opts;
			memset(&opts, 0, sizeof(opts));
			opts.add_title = !have_message;
			opts.shortlog_len = shortlog_len;

			fmt_merge_msg(&merge_names, &merge_msg, &opts);
=======
			fmt_merge_msg(&merge_names, &merge_msg, !have_message,
				      shortlog_len);
>>>>>>> c1d7036b
			if (merge_msg.len)
				strbuf_setlen(&merge_msg, merge_msg.len - 1);
		}
	}

	if (!head_commit || !argc)
		usage_with_options(builtin_merge_usage,
			builtin_merge_options);

	strbuf_addstr(&buf, "merge");
	for (i = 0; i < argc; i++)
		strbuf_addf(&buf, " %s", argv[i]);
	setenv("GIT_REFLOG_ACTION", buf.buf, 0);
	strbuf_reset(&buf);

	for (i = 0; i < argc; i++) {
<<<<<<< HEAD
		struct commit *commit = get_merge_parent(argv[i]);
		if (!commit)
			die(_("%s - not something we can merge"), argv[i]);
=======
		struct object *o;
		struct commit *commit;

		o = want_commit(argv[i]);
		if (!o)
			die(_("%s - not something we can merge"), argv[i]);
		commit = lookup_commit(o->sha1);
		commit->util = (void *)argv[i];
>>>>>>> c1d7036b
		remotes = &commit_list_insert(commit, remotes)->next;
		strbuf_addf(&buf, "GITHEAD_%s",
			    sha1_to_hex(commit->object.sha1));
		setenv(buf.buf, argv[i], 1);
		strbuf_reset(&buf);
		if (merge_remote_util(commit) &&
		    merge_remote_util(commit)->obj &&
		    merge_remote_util(commit)->obj->type == OBJ_TAG) {
			option_edit = 1;
			allow_fast_forward = 0;
		}
	}

	if (!use_strategies) {
		if (!remoteheads->next)
			add_strategies(pull_twohead, DEFAULT_TWOHEAD);
		else
			add_strategies(pull_octopus, DEFAULT_OCTOPUS);
	}

	for (i = 0; i < use_strategies_nr; i++) {
		if (use_strategies[i]->attr & NO_FAST_FORWARD)
			allow_fast_forward = 0;
		if (use_strategies[i]->attr & NO_TRIVIAL)
			allow_trivial = 0;
	}

	if (!remoteheads->next)
		common = get_merge_bases(head_commit, remoteheads->item, 1);
	else {
		struct commit_list *list = remoteheads;
		commit_list_insert(head_commit, &list);
		common = get_octopus_merge_bases(list);
		free(list);
	}

	update_ref("updating ORIG_HEAD", "ORIG_HEAD", head_commit->object.sha1,
		   NULL, 0, DIE_ON_ERR);

	if (!common)
		; /* No common ancestors found. We need a real merge. */
	else if (!remoteheads->next && !common->next &&
			common->item == remoteheads->item) {
		/*
		 * If head can reach all the merge then we are up to date.
		 * but first the most common case of merging one remote.
		 */
		finish_up_to_date("Already up-to-date.");
		goto done;
	} else if (allow_fast_forward && !remoteheads->next &&
			!common->next &&
			!hashcmp(common->item->object.sha1, head_commit->object.sha1)) {
		/* Again the most common case of merging one remote. */
		struct strbuf msg = STRBUF_INIT;
		struct commit *commit;
		char hex[41];

		strcpy(hex, find_unique_abbrev(head_commit->object.sha1, DEFAULT_ABBREV));

		if (verbosity >= 0)
			printf(_("Updating %s..%s\n"),
				hex,
				find_unique_abbrev(remoteheads->item->object.sha1,
				DEFAULT_ABBREV));
		strbuf_addstr(&msg, "Fast-forward");
		if (have_message)
			strbuf_addstr(&msg,
				" (no commit created; -m option ignored)");
<<<<<<< HEAD
		commit = remoteheads->item;
		if (!commit) {
			ret = 1;
			goto done;
		}

		if (checkout_fast_forward(head_commit->object.sha1,
					  commit->object.sha1)) {
			ret = 1;
			goto done;
		}

		finish(head_commit, commit->object.sha1, msg.buf);
=======
		o = want_commit(sha1_to_hex(remoteheads->item->object.sha1));
		if (!o)
			return 1;

		if (checkout_fast_forward(head_commit->object.sha1, remoteheads->item->object.sha1))
			return 1;

		finish(head_commit, o->sha1, msg.buf);
>>>>>>> c1d7036b
		drop_save();
		goto done;
	} else if (!remoteheads->next && common->next)
		;
		/*
		 * We are not doing octopus and not fast-forward.  Need
		 * a real merge.
		 */
	else if (!remoteheads->next && !common->next && option_commit) {
		/*
		 * We are not doing octopus, not fast-forward, and have
		 * only one common.
		 */
		refresh_cache(REFRESH_QUIET);
		if (allow_trivial && !fast_forward_only) {
			/* See if it is really trivial. */
			git_committer_info(IDENT_ERROR_ON_NO_NAME);
			printf(_("Trying really trivial in-index merge...\n"));
			if (!read_tree_trivial(common->item->object.sha1,
<<<<<<< HEAD
					       head_commit->object.sha1,
					       remoteheads->item->object.sha1)) {
				ret = merge_trivial(head_commit);
				goto done;
			}
=======
					head_commit->object.sha1, remoteheads->item->object.sha1))
				return merge_trivial(head_commit);
>>>>>>> c1d7036b
			printf(_("Nope.\n"));
		}
	} else {
		/*
		 * An octopus.  If we can reach all the remote we are up
		 * to date.
		 */
		int up_to_date = 1;
		struct commit_list *j;

		for (j = remoteheads; j; j = j->next) {
			struct commit_list *common_one;

			/*
			 * Here we *have* to calculate the individual
			 * merge_bases again, otherwise "git merge HEAD^
			 * HEAD^^" would be missed.
			 */
			common_one = get_merge_bases(head_commit, j->item, 1);
			if (hashcmp(common_one->item->object.sha1,
				j->item->object.sha1)) {
				up_to_date = 0;
				break;
			}
		}
		if (up_to_date) {
			finish_up_to_date("Already up-to-date. Yeeah!");
			goto done;
		}
	}

	if (fast_forward_only)
		die(_("Not possible to fast-forward, aborting."));

	/* We are going to make a new commit. */
	git_committer_info(IDENT_ERROR_ON_NO_NAME);

	/*
	 * At this point, we need a real merge.  No matter what strategy
	 * we use, it would operate on the index, possibly affecting the
	 * working tree, and when resolved cleanly, have the desired
	 * tree in the index -- this means that the index must be in
	 * sync with the head commit.  The strategies are responsible
	 * to ensure this.
	 */
	if (use_strategies_nr == 1 ||
	    /*
	     * Stash away the local changes so that we can try more than one.
	     */
	    save_state(stash))
		hashcpy(stash, null_sha1);

	for (i = 0; i < use_strategies_nr; i++) {
		int ret;
		if (i) {
			printf(_("Rewinding the tree to pristine...\n"));
			restore_state(head_commit->object.sha1, stash);
		}
		if (use_strategies_nr != 1)
			printf(_("Trying merge strategy %s...\n"),
				use_strategies[i]->name);
		/*
		 * Remember which strategy left the state in the working
		 * tree.
		 */
		wt_strategy = use_strategies[i]->name;

		ret = try_merge_strategy(use_strategies[i]->name,
					 common, head_commit, head_arg);
		if (!option_commit && !ret) {
			merge_was_ok = 1;
			/*
			 * This is necessary here just to avoid writing
			 * the tree, but later we will *not* exit with
			 * status code 1 because merge_was_ok is set.
			 */
			ret = 1;
		}

		if (ret) {
			/*
			 * The backend exits with 1 when conflicts are
			 * left to be resolved, with 2 when it does not
			 * handle the given merge at all.
			 */
			if (ret == 1) {
				int cnt = evaluate_result();

				if (best_cnt <= 0 || cnt <= best_cnt) {
					best_strategy = use_strategies[i]->name;
					best_cnt = cnt;
				}
			}
			if (merge_was_ok)
				break;
			else
				continue;
		}

		/* Automerge succeeded. */
		write_tree_trivial(result_tree);
		automerge_was_ok = 1;
		break;
	}

	/*
	 * If we have a resulting tree, that means the strategy module
	 * auto resolved the merge cleanly.
	 */
<<<<<<< HEAD
	if (automerge_was_ok) {
		ret = finish_automerge(head_commit, common, result_tree,
				       wt_strategy);
		goto done;
	}
=======
	if (automerge_was_ok)
		return finish_automerge(head_commit, common, result_tree,
					wt_strategy);
>>>>>>> c1d7036b

	/*
	 * Pick the result from the best strategy and have the user fix
	 * it up.
	 */
	if (!best_strategy) {
		restore_state(head_commit->object.sha1, stash);
		if (use_strategies_nr > 1)
			fprintf(stderr,
				_("No merge strategy handled the merge.\n"));
		else
			fprintf(stderr, _("Merge with strategy %s failed.\n"),
				use_strategies[0]->name);
		ret = 2;
		goto done;
	} else if (best_strategy == wt_strategy)
		; /* We already have its result in the working tree. */
	else {
		printf(_("Rewinding the tree to pristine...\n"));
		restore_state(head_commit->object.sha1, stash);
		printf(_("Using the %s to prepare resolving by hand.\n"),
			best_strategy);
		try_merge_strategy(best_strategy, common, head_commit, head_arg);
	}

	if (squash)
		finish(head_commit, NULL, NULL);
	else
		write_merge_state();

<<<<<<< HEAD
	if (merge_was_ok)
		fprintf(stderr, _("Automatic merge went well; "
			"stopped before committing as requested\n"));
	else
		ret = suggest_conflicts(option_renormalize);

done:
	free((char *)branch);
	return ret;
=======
	if (merge_was_ok) {
		fprintf(stderr, _("Automatic merge went well; "
			"stopped before committing as requested\n"));
		return 0;
	} else
		return suggest_conflicts(option_renormalize);
>>>>>>> c1d7036b
}<|MERGE_RESOLUTION|>--- conflicted
+++ resolved
@@ -26,10 +26,7 @@
 #include "merge-recursive.h"
 #include "resolve-undo.h"
 #include "remote.h"
-<<<<<<< HEAD
 #include "fmt-merge-msg.h"
-=======
->>>>>>> c1d7036b
 
 #define DEFAULT_TWOHEAD (1<<0)
 #define DEFAULT_OCTOPUS (1<<1)
@@ -48,11 +45,7 @@
 	NULL
 };
 
-<<<<<<< HEAD
 static int show_diffstat = 1, shortlog_len = -1, squash;
-=======
-static int show_diffstat = 1, shortlog_len, squash;
->>>>>>> c1d7036b
 static int option_commit = 1, allow_fast_forward = 1;
 static int fast_forward_only, option_edit;
 static int allow_trivial = 1, have_message;
@@ -216,10 +209,7 @@
 	OPT_BOOLEAN(0, "abort", &abort_current_merge,
 		"abort the current in-progress merge"),
 	OPT_SET_INT(0, "progress", &show_progress, "force progress reporting", 1),
-<<<<<<< HEAD
-=======
 	OPT_BOOLEAN(0, "overwrite-ignore", &overwrite_ignore, "update ignored files (default)"),
->>>>>>> c1d7036b
 	OPT_END()
 };
 
@@ -421,16 +411,6 @@
 	strbuf_release(&reflog_message);
 }
 
-static struct object *want_commit(const char *name)
-{
-	struct object *obj;
-	unsigned char sha1[20];
-	if (get_sha1(name, sha1))
-		return NULL;
-	obj = parse_object(sha1);
-	return peel_to_type(name, 0, obj, OBJ_COMMIT);
-}
-
 /* Get the name for the merge commit's message. */
 static void merge_name(const char *remote, struct strbuf *msg)
 {
@@ -446,11 +426,7 @@
 	remote = bname.buf;
 
 	memset(branch_head, 0, sizeof(branch_head));
-<<<<<<< HEAD
 	remote_head = get_merge_parent(remote);
-=======
-	remote_head = want_commit(remote);
->>>>>>> c1d7036b
 	if (!remote_head)
 		die(_("'%s' does not point to a commit"), remote);
 
@@ -582,19 +558,7 @@
 		return git_config_string(&pull_octopus, k, v);
 	else if (!strcmp(k, "merge.renormalize"))
 		option_renormalize = git_config_bool(k, v);
-<<<<<<< HEAD
 	else if (!strcmp(k, "merge.ff")) {
-=======
-	else if (!strcmp(k, "merge.log") || !strcmp(k, "merge.summary")) {
-		int is_bool;
-		shortlog_len = git_config_bool_or_int(k, v, &is_bool);
-		if (!is_bool && shortlog_len < 0)
-			return error(_("%s: negative length %s"), k, v);
-		if (is_bool && shortlog_len)
-			shortlog_len = DEFAULT_MERGE_LOG_LEN;
-		return 0;
-	} else if (!strcmp(k, "merge.ff")) {
->>>>>>> c1d7036b
 		int boolval = git_config_maybe_bool(k, v);
 		if (0 <= boolval) {
 			allow_fast_forward = boolval;
@@ -607,12 +571,9 @@
 		default_to_upstream = git_config_bool(k, v);
 		return 0;
 	}
-<<<<<<< HEAD
 	status = fmt_merge_msg_config(k, v, cb);
 	if (status)
 		return status;
-=======
->>>>>>> c1d7036b
 	return git_diff_ui_config(k, v, cb);
 }
 
@@ -656,7 +617,6 @@
 {
 	if (write_cache_as_tree(sha1, 0, NULL))
 		die(_("git write-tree failed to write a tree"));
-<<<<<<< HEAD
 }
 
 static const char *merge_argument(struct commit *commit)
@@ -667,18 +627,6 @@
 		return EMPTY_TREE_SHA1_HEX;
 }
 
-=======
-}
-
-static const char *merge_argument(struct commit *commit)
-{
-	if (commit)
-		return sha1_to_hex(commit->object.sha1);
-	else
-		return EMPTY_TREE_SHA1_HEX;
-}
-
->>>>>>> c1d7036b
 int try_merge_command(const char *strategy, size_t xopts_nr,
 		      const char **xopts, struct commit_list *common,
 		      const char *head_arg, struct commit_list *remotes)
@@ -1107,7 +1055,6 @@
 	struct commit_list *j;
 	struct strbuf buf = STRBUF_INIT;
 
-<<<<<<< HEAD
 	for (j = remoteheads; j; j = j->next) {
 		unsigned const char *sha1;
 		struct commit *c = j->item;
@@ -1118,11 +1065,6 @@
 		}
 		strbuf_addf(&buf, "%s\n", sha1_to_hex(sha1));
 	}
-=======
-	for (j = remoteheads; j; j = j->next)
-		strbuf_addf(&buf, "%s\n",
-			sha1_to_hex(j->item->object.sha1));
->>>>>>> c1d7036b
 	filename = git_path("MERGE_HEAD");
 	fd = open(filename, O_WRONLY | O_CREAT, 0666);
 	if (fd < 0)
@@ -1153,11 +1095,7 @@
 	struct commit *head_commit;
 	struct strbuf buf = STRBUF_INIT;
 	const char *head_arg;
-<<<<<<< HEAD
 	int flag, i, ret = 0;
-=======
-	int flag, i;
->>>>>>> c1d7036b
 	int best_cnt = -1, merge_was_ok = 0, automerge_was_ok = 0;
 	struct commit_list *common = NULL;
 	const char *best_strategy = NULL, *wt_strategy = NULL;
@@ -1171,21 +1109,15 @@
 	 * current branch.
 	 */
 	branch = resolve_ref("HEAD", head_sha1, 0, &flag);
-<<<<<<< HEAD
 	if (branch) {
 		if (!prefixcmp(branch, "refs/heads/"))
 			branch += 11;
 		branch = xstrdup(branch);
 	}
-=======
-	if (branch && !prefixcmp(branch, "refs/heads/"))
-		branch += 11;
->>>>>>> c1d7036b
 	if (!branch || is_null_sha1(head_sha1))
 		head_commit = NULL;
 	else
 		head_commit = lookup_commit_or_die(head_sha1, "HEAD");
-<<<<<<< HEAD
 
 	git_config(git_merge_config, NULL);
 
@@ -1234,53 +1166,6 @@
 	}
 	resolve_undo_clear();
 
-=======
-
-	git_config(git_merge_config, NULL);
-
-	if (branch_mergeoptions)
-		parse_branch_merge_options(branch_mergeoptions);
-	argc = parse_options(argc, argv, prefix, builtin_merge_options,
-			builtin_merge_usage, 0);
-
-	if (verbosity < 0 && show_progress == -1)
-		show_progress = 0;
-
-	if (abort_current_merge) {
-		int nargc = 2;
-		const char *nargv[] = {"reset", "--merge", NULL};
-
-		if (!file_exists(git_path("MERGE_HEAD")))
-			die(_("There is no merge to abort (MERGE_HEAD missing)."));
-
-		/* Invoke 'git reset --merge' */
-		return cmd_reset(nargc, nargv, prefix);
-	}
-
-	if (read_cache_unmerged())
-		die_resolve_conflict("merge");
-
-	if (file_exists(git_path("MERGE_HEAD"))) {
-		/*
-		 * There is no unmerged entry, don't advise 'git
-		 * add/rm <file>', just 'git commit'.
-		 */
-		if (advice_resolve_conflict)
-			die(_("You have not concluded your merge (MERGE_HEAD exists).\n"
-				  "Please, commit your changes before you can merge."));
-		else
-			die(_("You have not concluded your merge (MERGE_HEAD exists)."));
-	}
-	if (file_exists(git_path("CHERRY_PICK_HEAD"))) {
-		if (advice_resolve_conflict)
-			die(_("You have not concluded your cherry-pick (CHERRY_PICK_HEAD exists).\n"
-			    "Please, commit your changes before you can merge."));
-		else
-			die(_("You have not concluded your cherry-pick (CHERRY_PICK_HEAD exists)."));
-	}
-	resolve_undo_clear();
-
->>>>>>> c1d7036b
 	if (verbosity < 0)
 		show_diffstat = 0;
 
@@ -1294,18 +1179,12 @@
 		die(_("You cannot combine --no-ff with --ff-only."));
 
 	if (!abort_current_merge) {
-<<<<<<< HEAD
 		if (!argc) {
 			if (default_to_upstream)
 				argc = setup_with_upstream(&argv);
 			else
 				die(_("No commit specified and merge.defaultToUpstream not set."));
 		} else if (argc == 1 && !strcmp(argv[0], "-"))
-=======
-		if (!argc && default_to_upstream)
-			argc = setup_with_upstream(&argv);
-		else if (argc == 1 && !strcmp(argv[0], "-"))
->>>>>>> c1d7036b
 			argv[0] = "@{-1}";
 	}
 	if (!argc)
@@ -1328,11 +1207,7 @@
 		argv += 2;
 		argc -= 2;
 	} else if (!head_commit) {
-<<<<<<< HEAD
 		struct commit *remote_head;
-=======
-		struct object *remote_head;
->>>>>>> c1d7036b
 		/*
 		 * If the merged head is a valid one there is no reason
 		 * to forbid "git merge" into a branch yet to be born.
@@ -1346,7 +1221,6 @@
 		if (!allow_fast_forward)
 			die(_("Non-fast-forward commit does not make sense into "
 			    "an empty head"));
-<<<<<<< HEAD
 		remote_head = get_merge_parent(argv[0]);
 		if (!remote_head)
 			die(_("%s - not something we can merge"), argv[0]);
@@ -1354,15 +1228,6 @@
 		update_ref("initial pull", "HEAD", remote_head->object.sha1,
 			   NULL, 0, DIE_ON_ERR);
 		goto done;
-=======
-		remote_head = want_commit(argv[0]);
-		if (!remote_head)
-			die(_("%s - not something we can merge"), argv[0]);
-		read_empty(remote_head->sha1, 0);
-		update_ref("initial pull", "HEAD", remote_head->sha1, NULL, 0,
-				DIE_ON_ERR);
-		return 0;
->>>>>>> c1d7036b
 	} else {
 		struct strbuf merge_names = STRBUF_INIT;
 
@@ -1378,17 +1243,12 @@
 			merge_name(argv[i], &merge_names);
 
 		if (!have_message || shortlog_len) {
-<<<<<<< HEAD
 			struct fmt_merge_msg_opts opts;
 			memset(&opts, 0, sizeof(opts));
 			opts.add_title = !have_message;
 			opts.shortlog_len = shortlog_len;
 
 			fmt_merge_msg(&merge_names, &merge_msg, &opts);
-=======
-			fmt_merge_msg(&merge_names, &merge_msg, !have_message,
-				      shortlog_len);
->>>>>>> c1d7036b
 			if (merge_msg.len)
 				strbuf_setlen(&merge_msg, merge_msg.len - 1);
 		}
@@ -1405,20 +1265,9 @@
 	strbuf_reset(&buf);
 
 	for (i = 0; i < argc; i++) {
-<<<<<<< HEAD
 		struct commit *commit = get_merge_parent(argv[i]);
 		if (!commit)
 			die(_("%s - not something we can merge"), argv[i]);
-=======
-		struct object *o;
-		struct commit *commit;
-
-		o = want_commit(argv[i]);
-		if (!o)
-			die(_("%s - not something we can merge"), argv[i]);
-		commit = lookup_commit(o->sha1);
-		commit->util = (void *)argv[i];
->>>>>>> c1d7036b
 		remotes = &commit_list_insert(commit, remotes)->next;
 		strbuf_addf(&buf, "GITHEAD_%s",
 			    sha1_to_hex(commit->object.sha1));
@@ -1487,7 +1336,6 @@
 		if (have_message)
 			strbuf_addstr(&msg,
 				" (no commit created; -m option ignored)");
-<<<<<<< HEAD
 		commit = remoteheads->item;
 		if (!commit) {
 			ret = 1;
@@ -1501,16 +1349,6 @@
 		}
 
 		finish(head_commit, commit->object.sha1, msg.buf);
-=======
-		o = want_commit(sha1_to_hex(remoteheads->item->object.sha1));
-		if (!o)
-			return 1;
-
-		if (checkout_fast_forward(head_commit->object.sha1, remoteheads->item->object.sha1))
-			return 1;
-
-		finish(head_commit, o->sha1, msg.buf);
->>>>>>> c1d7036b
 		drop_save();
 		goto done;
 	} else if (!remoteheads->next && common->next)
@@ -1530,16 +1368,11 @@
 			git_committer_info(IDENT_ERROR_ON_NO_NAME);
 			printf(_("Trying really trivial in-index merge...\n"));
 			if (!read_tree_trivial(common->item->object.sha1,
-<<<<<<< HEAD
 					       head_commit->object.sha1,
 					       remoteheads->item->object.sha1)) {
 				ret = merge_trivial(head_commit);
 				goto done;
 			}
-=======
-					head_commit->object.sha1, remoteheads->item->object.sha1))
-				return merge_trivial(head_commit);
->>>>>>> c1d7036b
 			printf(_("Nope.\n"));
 		}
 	} else {
@@ -1649,17 +1482,11 @@
 	 * If we have a resulting tree, that means the strategy module
 	 * auto resolved the merge cleanly.
 	 */
-<<<<<<< HEAD
 	if (automerge_was_ok) {
 		ret = finish_automerge(head_commit, common, result_tree,
 				       wt_strategy);
 		goto done;
 	}
-=======
-	if (automerge_was_ok)
-		return finish_automerge(head_commit, common, result_tree,
-					wt_strategy);
->>>>>>> c1d7036b
 
 	/*
 	 * Pick the result from the best strategy and have the user fix
@@ -1690,7 +1517,6 @@
 	else
 		write_merge_state();
 
-<<<<<<< HEAD
 	if (merge_was_ok)
 		fprintf(stderr, _("Automatic merge went well; "
 			"stopped before committing as requested\n"));
@@ -1700,12 +1526,4 @@
 done:
 	free((char *)branch);
 	return ret;
-=======
-	if (merge_was_ok) {
-		fprintf(stderr, _("Automatic merge went well; "
-			"stopped before committing as requested\n"));
-		return 0;
-	} else
-		return suggest_conflicts(option_renormalize);
->>>>>>> c1d7036b
 }