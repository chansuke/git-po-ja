/*
 * Builtin "git merge"
 *
 * Copyright (c) 2008 Miklos Vajna <vmiklos@frugalware.org>
 *
 * Based on git-merge.sh by Junio C Hamano.
 */

#include "cache.h"
#include "parse-options.h"
#include "builtin.h"
#include "run-command.h"
#include "diff.h"
#include "refs.h"
#include "commit.h"
#include "diffcore.h"
#include "revision.h"
#include "unpack-trees.h"
#include "cache-tree.h"
#include "dir.h"
#include "utf8.h"
#include "log-tree.h"
#include "color.h"
#include "rerere.h"
#include "help.h"
#include "merge-recursive.h"
#include "resolve-undo.h"
#include "remote.h"
#include "fmt-merge-msg.h"
#include "gpg-interface.h"

#define DEFAULT_TWOHEAD (1<<0)
#define DEFAULT_OCTOPUS (1<<1)
#define NO_FAST_FORWARD (1<<2)
#define NO_TRIVIAL      (1<<3)

struct strategy {
	const char *name;
	unsigned attr;
};

static const char * const builtin_merge_usage[] = {
	N_("git merge [options] [<commit>...]"),
	N_("git merge [options] <msg> HEAD <commit>"),
	N_("git merge --abort"),
	NULL
};

static int show_diffstat = 1, shortlog_len = -1, squash;
static int option_commit = 1;
static int option_edit = -1;
static int allow_trivial = 1, have_message, verify_signatures;
static int overwrite_ignore = 1;
static struct strbuf merge_msg = STRBUF_INIT;
static struct strategy **use_strategies;
static size_t use_strategies_nr, use_strategies_alloc;
static const char **xopts;
static size_t xopts_nr, xopts_alloc;
static const char *branch;
static char *branch_mergeoptions;
static int option_renormalize;
static int verbosity;
static int allow_rerere_auto;
static int abort_current_merge;
static int show_progress = -1;
static int default_to_upstream = 1;
static const char *sign_commit;

static struct strategy all_strategy[] = {
	{ "recursive",  DEFAULT_TWOHEAD | NO_TRIVIAL },
	{ "octopus",    DEFAULT_OCTOPUS },
	{ "resolve",    0 },
	{ "ours",       NO_FAST_FORWARD | NO_TRIVIAL },
	{ "subtree",    NO_FAST_FORWARD | NO_TRIVIAL },
};

static const char *pull_twohead, *pull_octopus;

enum ff_type {
	FF_NO,
	FF_ALLOW,
	FF_ONLY
};

static enum ff_type fast_forward = FF_ALLOW;

static int option_parse_message(const struct option *opt,
				const char *arg, int unset)
{
	struct strbuf *buf = opt->value;

	if (unset)
		strbuf_setlen(buf, 0);
	else if (arg) {
		strbuf_addf(buf, "%s%s", buf->len ? "\n\n" : "", arg);
		have_message = 1;
	} else
		return error(_("switch `m' requires a value"));
	return 0;
}

static struct strategy *get_strategy(const char *name)
{
	int i;
	struct strategy *ret;
	static struct cmdnames main_cmds, other_cmds;
	static int loaded;

	if (!name)
		return NULL;

	for (i = 0; i < ARRAY_SIZE(all_strategy); i++)
		if (!strcmp(name, all_strategy[i].name))
			return &all_strategy[i];

	if (!loaded) {
		struct cmdnames not_strategies;
		loaded = 1;

		memset(&not_strategies, 0, sizeof(struct cmdnames));
		load_command_list("git-merge-", &main_cmds, &other_cmds);
		for (i = 0; i < main_cmds.cnt; i++) {
			int j, found = 0;
			struct cmdname *ent = main_cmds.names[i];
			for (j = 0; j < ARRAY_SIZE(all_strategy); j++)
				if (!strncmp(ent->name, all_strategy[j].name, ent->len)
						&& !all_strategy[j].name[ent->len])
					found = 1;
			if (!found)
				add_cmdname(&not_strategies, ent->name, ent->len);
		}
		exclude_cmds(&main_cmds, &not_strategies);
	}
	if (!is_in_cmdlist(&main_cmds, name) && !is_in_cmdlist(&other_cmds, name)) {
		fprintf(stderr, _("Could not find merge strategy '%s'.\n"), name);
		fprintf(stderr, _("Available strategies are:"));
		for (i = 0; i < main_cmds.cnt; i++)
			fprintf(stderr, " %s", main_cmds.names[i]->name);
		fprintf(stderr, ".\n");
		if (other_cmds.cnt) {
			fprintf(stderr, _("Available custom strategies are:"));
			for (i = 0; i < other_cmds.cnt; i++)
				fprintf(stderr, " %s", other_cmds.names[i]->name);
			fprintf(stderr, ".\n");
		}
		exit(1);
	}

	ret = xcalloc(1, sizeof(struct strategy));
	ret->name = xstrdup(name);
	ret->attr = NO_TRIVIAL;
	return ret;
}

static void append_strategy(struct strategy *s)
{
	ALLOC_GROW(use_strategies, use_strategies_nr + 1, use_strategies_alloc);
	use_strategies[use_strategies_nr++] = s;
}

static int option_parse_strategy(const struct option *opt,
				 const char *name, int unset)
{
	if (unset)
		return 0;

	append_strategy(get_strategy(name));
	return 0;
}

static int option_parse_x(const struct option *opt,
			  const char *arg, int unset)
{
	if (unset)
		return 0;

	ALLOC_GROW(xopts, xopts_nr + 1, xopts_alloc);
	xopts[xopts_nr++] = xstrdup(arg);
	return 0;
}

static int option_parse_n(const struct option *opt,
			  const char *arg, int unset)
{
	show_diffstat = unset;
	return 0;
}

static struct option builtin_merge_options[] = {
	{ OPTION_CALLBACK, 'n', NULL, NULL, NULL,
		N_("do not show a diffstat at the end of the merge"),
		PARSE_OPT_NOARG, option_parse_n },
	OPT_BOOL(0, "stat", &show_diffstat,
		N_("show a diffstat at the end of the merge")),
	OPT_BOOL(0, "summary", &show_diffstat, N_("(synonym to --stat)")),
	{ OPTION_INTEGER, 0, "log", &shortlog_len, N_("n"),
	  N_("add (at most <n>) entries from shortlog to merge commit message"),
	  PARSE_OPT_OPTARG, NULL, DEFAULT_MERGE_LOG_LEN },
	OPT_BOOL(0, "squash", &squash,
		N_("create a single commit instead of doing a merge")),
	OPT_BOOL(0, "commit", &option_commit,
		N_("perform a commit if the merge succeeds (default)")),
	OPT_BOOL('e', "edit", &option_edit,
		N_("edit message before committing")),
	OPT_SET_INT(0, "ff", &fast_forward, N_("allow fast-forward (default)"), FF_ALLOW),
	{ OPTION_SET_INT, 0, "ff-only", &fast_forward, NULL,
		N_("abort if fast-forward is not possible"),
		PARSE_OPT_NOARG | PARSE_OPT_NONEG, NULL, FF_ONLY },
	OPT_RERERE_AUTOUPDATE(&allow_rerere_auto),
	OPT_BOOL(0, "verify-signatures", &verify_signatures,
		N_("Verify that the named commit has a valid GPG signature")),
	OPT_CALLBACK('s', "strategy", &use_strategies, N_("strategy"),
		N_("merge strategy to use"), option_parse_strategy),
	OPT_CALLBACK('X', "strategy-option", &xopts, N_("option=value"),
		N_("option for selected merge strategy"), option_parse_x),
	OPT_CALLBACK('m', "message", &merge_msg, N_("message"),
		N_("merge commit message (for a non-fast-forward merge)"),
		option_parse_message),
	OPT__VERBOSITY(&verbosity),
	OPT_BOOL(0, "abort", &abort_current_merge,
		N_("abort the current in-progress merge")),
	OPT_SET_INT(0, "progress", &show_progress, N_("force progress reporting"), 1),
	{ OPTION_STRING, 'S', "gpg-sign", &sign_commit, N_("key-id"),
	  N_("GPG sign commit"), PARSE_OPT_OPTARG, NULL, (intptr_t) "" },
	OPT_BOOL(0, "overwrite-ignore", &overwrite_ignore, N_("update ignored files (default)")),
	OPT_END()
};

/* Cleans up metadata that is uninteresting after a succeeded merge. */
static void drop_save(void)
{
	unlink(git_path("MERGE_HEAD"));
	unlink(git_path("MERGE_MSG"));
	unlink(git_path("MERGE_MODE"));
}

static int save_state(unsigned char *stash)
{
	int len;
	struct child_process cp;
	struct strbuf buffer = STRBUF_INIT;
	const char *argv[] = {"stash", "create", NULL};

	memset(&cp, 0, sizeof(cp));
	cp.argv = argv;
	cp.out = -1;
	cp.git_cmd = 1;

	if (start_command(&cp))
		die(_("could not run stash."));
	len = strbuf_read(&buffer, cp.out, 1024);
	close(cp.out);

	if (finish_command(&cp) || len < 0)
		die(_("stash failed"));
	else if (!len)		/* no changes */
		return -1;
	strbuf_setlen(&buffer, buffer.len-1);
	if (get_sha1(buffer.buf, stash))
		die(_("not a valid object: %s"), buffer.buf);
	return 0;
}

static void read_empty(unsigned const char *sha1, int verbose)
{
	int i = 0;
	const char *args[7];

	args[i++] = "read-tree";
	if (verbose)
		args[i++] = "-v";
	args[i++] = "-m";
	args[i++] = "-u";
	args[i++] = EMPTY_TREE_SHA1_HEX;
	args[i++] = sha1_to_hex(sha1);
	args[i] = NULL;

	if (run_command_v_opt(args, RUN_GIT_CMD))
		die(_("read-tree failed"));
}

static void reset_hard(unsigned const char *sha1, int verbose)
{
	int i = 0;
	const char *args[6];

	args[i++] = "read-tree";
	if (verbose)
		args[i++] = "-v";
	args[i++] = "--reset";
	args[i++] = "-u";
	args[i++] = sha1_to_hex(sha1);
	args[i] = NULL;

	if (run_command_v_opt(args, RUN_GIT_CMD))
		die(_("read-tree failed"));
}

static void restore_state(const unsigned char *head,
			  const unsigned char *stash)
{
	struct strbuf sb = STRBUF_INIT;
	const char *args[] = { "stash", "apply", NULL, NULL };

	if (is_null_sha1(stash))
		return;

	reset_hard(head, 1);

	args[2] = sha1_to_hex(stash);

	/*
	 * It is OK to ignore error here, for example when there was
	 * nothing to restore.
	 */
	run_command_v_opt(args, RUN_GIT_CMD);

	strbuf_release(&sb);
	refresh_cache(REFRESH_QUIET);
}

/* This is called when no merge was necessary. */
static void finish_up_to_date(const char *msg)
{
	if (verbosity >= 0)
		printf("%s%s\n", squash ? _(" (nothing to squash)") : "", msg);
	drop_save();
}

static void squash_message(struct commit *commit, struct commit_list *remoteheads)
{
	struct rev_info rev;
	struct strbuf out = STRBUF_INIT;
	struct commit_list *j;
	const char *filename;
	int fd;
	struct pretty_print_context ctx = {0};

	printf(_("Squash commit -- not updating HEAD\n"));
	filename = git_path("SQUASH_MSG");
	fd = open(filename, O_WRONLY | O_CREAT, 0666);
	if (fd < 0)
		die_errno(_("Could not write to '%s'"), filename);

	init_revisions(&rev, NULL);
	rev.ignore_merges = 1;
	rev.commit_format = CMIT_FMT_MEDIUM;

	commit->object.flags |= UNINTERESTING;
	add_pending_object(&rev, &commit->object, NULL);

	for (j = remoteheads; j; j = j->next)
		add_pending_object(&rev, &j->item->object, NULL);

	setup_revisions(0, NULL, &rev, NULL);
	if (prepare_revision_walk(&rev))
		die(_("revision walk setup failed"));

	ctx.abbrev = rev.abbrev;
	ctx.date_mode = rev.date_mode;
	ctx.fmt = rev.commit_format;

	strbuf_addstr(&out, "Squashed commit of the following:\n");
	while ((commit = get_revision(&rev)) != NULL) {
		strbuf_addch(&out, '\n');
		strbuf_addf(&out, "commit %s\n",
			sha1_to_hex(commit->object.sha1));
		pretty_print_commit(&ctx, commit, &out);
	}
	if (write_in_full(fd, out.buf, out.len) != out.len)
		die_errno(_("Writing SQUASH_MSG"));
	if (close(fd))
		die_errno(_("Finishing SQUASH_MSG"));
	strbuf_release(&out);
}

static void finish(struct commit *head_commit,
		   struct commit_list *remoteheads,
		   const unsigned char *new_head, const char *msg)
{
	struct strbuf reflog_message = STRBUF_INIT;
	const unsigned char *head = head_commit->object.sha1;

	if (!msg)
		strbuf_addstr(&reflog_message, getenv("GIT_REFLOG_ACTION"));
	else {
		if (verbosity >= 0)
			printf("%s\n", msg);
		strbuf_addf(&reflog_message, "%s: %s",
			getenv("GIT_REFLOG_ACTION"), msg);
	}
	if (squash) {
		squash_message(head_commit, remoteheads);
	} else {
		if (verbosity >= 0 && !merge_msg.len)
			printf(_("No merge message -- not updating HEAD\n"));
		else {
			const char *argv_gc_auto[] = { "gc", "--auto", NULL };
			update_ref(reflog_message.buf, "HEAD",
				new_head, head, 0,
				UPDATE_REFS_DIE_ON_ERR);
			/*
			 * We ignore errors in 'gc --auto', since the
			 * user should see them.
			 */
			run_command_v_opt(argv_gc_auto, RUN_GIT_CMD);
		}
	}
	if (new_head && show_diffstat) {
		struct diff_options opts;
		diff_setup(&opts);
		opts.stat_width = -1; /* use full terminal width */
		opts.stat_graph_width = -1; /* respect statGraphWidth config */
		opts.output_format |=
			DIFF_FORMAT_SUMMARY | DIFF_FORMAT_DIFFSTAT;
		opts.detect_rename = DIFF_DETECT_RENAME;
		diff_setup_done(&opts);
		diff_tree_sha1(head, new_head, "", &opts);
		diffcore_std(&opts);
		diff_flush(&opts);
	}

	/* Run a post-merge hook */
	run_hook_le(NULL, "post-merge", squash ? "1" : "0", NULL);

	strbuf_release(&reflog_message);
}

/* Get the name for the merge commit's message. */
static void merge_name(const char *remote, struct strbuf *msg)
{
	struct commit *remote_head;
	unsigned char branch_head[20];
	struct strbuf buf = STRBUF_INIT;
	struct strbuf bname = STRBUF_INIT;
	const char *ptr;
	char *found_ref;
	int len, early;

	strbuf_branchname(&bname, remote);
	remote = bname.buf;

	memset(branch_head, 0, sizeof(branch_head));
	remote_head = get_merge_parent(remote);
	if (!remote_head)
		die(_("'%s' does not point to a commit"), remote);

	if (dwim_ref(remote, strlen(remote), branch_head, &found_ref) > 0) {
		if (starts_with(found_ref, "refs/heads/")) {
			strbuf_addf(msg, "%s\t\tbranch '%s' of .\n",
				    sha1_to_hex(branch_head), remote);
			goto cleanup;
		}
		if (starts_with(found_ref, "refs/tags/")) {
			strbuf_addf(msg, "%s\t\ttag '%s' of .\n",
				    sha1_to_hex(branch_head), remote);
			goto cleanup;
		}
		if (starts_with(found_ref, "refs/remotes/")) {
			strbuf_addf(msg, "%s\t\tremote-tracking branch '%s' of .\n",
				    sha1_to_hex(branch_head), remote);
			goto cleanup;
		}
	}

	/* See if remote matches <name>^^^.. or <name>~<number> */
	for (len = 0, ptr = remote + strlen(remote);
	     remote < ptr && ptr[-1] == '^';
	     ptr--)
		len++;
	if (len)
		early = 1;
	else {
		early = 0;
		ptr = strrchr(remote, '~');
		if (ptr) {
			int seen_nonzero = 0;

			len++; /* count ~ */
			while (*++ptr && isdigit(*ptr)) {
				seen_nonzero |= (*ptr != '0');
				len++;
			}
			if (*ptr)
				len = 0; /* not ...~<number> */
			else if (seen_nonzero)
				early = 1;
			else if (len == 1)
				early = 1; /* "name~" is "name~1"! */
		}
	}
	if (len) {
		struct strbuf truname = STRBUF_INIT;
		strbuf_addstr(&truname, "refs/heads/");
		strbuf_addstr(&truname, remote);
		strbuf_setlen(&truname, truname.len - len);
		if (ref_exists(truname.buf)) {
			strbuf_addf(msg,
				    "%s\t\tbranch '%s'%s of .\n",
				    sha1_to_hex(remote_head->object.sha1),
				    truname.buf + 11,
				    (early ? " (early part)" : ""));
			strbuf_release(&truname);
			goto cleanup;
		}
	}

	if (!strcmp(remote, "FETCH_HEAD") &&
			!access(git_path("FETCH_HEAD"), R_OK)) {
		const char *filename;
		FILE *fp;
		struct strbuf line = STRBUF_INIT;
		char *ptr;

		filename = git_path("FETCH_HEAD");
		fp = fopen(filename, "r");
		if (!fp)
			die_errno(_("could not open '%s' for reading"),
				  filename);
		strbuf_getline(&line, fp, '\n');
		fclose(fp);
		ptr = strstr(line.buf, "\tnot-for-merge\t");
		if (ptr)
			strbuf_remove(&line, ptr-line.buf+1, 13);
		strbuf_addbuf(msg, &line);
		strbuf_release(&line);
		goto cleanup;
	}

	if (remote_head->util) {
		struct merge_remote_desc *desc;
		desc = merge_remote_util(remote_head);
		if (desc && desc->obj && desc->obj->type == OBJ_TAG) {
			strbuf_addf(msg, "%s\t\t%s '%s'\n",
				    sha1_to_hex(desc->obj->sha1),
				    typename(desc->obj->type),
				    remote);
			goto cleanup;
		}
	}

	strbuf_addf(msg, "%s\t\tcommit '%s'\n",
		sha1_to_hex(remote_head->object.sha1), remote);
cleanup:
	strbuf_release(&buf);
	strbuf_release(&bname);
}

static void parse_branch_merge_options(char *bmo)
{
	const char **argv;
	int argc;

	if (!bmo)
		return;
	argc = split_cmdline(bmo, &argv);
	if (argc < 0)
		die(_("Bad branch.%s.mergeoptions string: %s"), branch,
		    split_cmdline_strerror(argc));
	argv = xrealloc(argv, sizeof(*argv) * (argc + 2));
	memmove(argv + 1, argv, sizeof(*argv) * (argc + 1));
	argc++;
	argv[0] = "branch.*.mergeoptions";
	parse_options(argc, argv, NULL, builtin_merge_options,
		      builtin_merge_usage, 0);
	free(argv);
}

static int git_merge_config(const char *k, const char *v, void *cb)
{
	int status;

	if (branch && starts_with(k, "branch.") &&
		starts_with(k + 7, branch) &&
		!strcmp(k + 7 + strlen(branch), ".mergeoptions")) {
		free(branch_mergeoptions);
		branch_mergeoptions = xstrdup(v);
		return 0;
	}

	if (!strcmp(k, "merge.diffstat") || !strcmp(k, "merge.stat"))
		show_diffstat = git_config_bool(k, v);
	else if (!strcmp(k, "pull.twohead"))
		return git_config_string(&pull_twohead, k, v);
	else if (!strcmp(k, "pull.octopus"))
		return git_config_string(&pull_octopus, k, v);
	else if (!strcmp(k, "merge.renormalize"))
		option_renormalize = git_config_bool(k, v);
	else if (!strcmp(k, "merge.ff")) {
		int boolval = git_config_maybe_bool(k, v);
		if (0 <= boolval) {
			fast_forward = boolval ? FF_ALLOW : FF_NO;
		} else if (v && !strcmp(v, "only")) {
			fast_forward = FF_ONLY;
		} /* do not barf on values from future versions of git */
		return 0;
	} else if (!strcmp(k, "merge.defaulttoupstream")) {
		default_to_upstream = git_config_bool(k, v);
		return 0;
	} else if (!strcmp(k, "commit.gpgsign")) {
		sign_commit = git_config_bool(k, v) ? "" : NULL;
		return 0;
	}

	status = fmt_merge_msg_config(k, v, cb);
	if (status)
		return status;
	status = git_gpg_config(k, v, NULL);
	if (status)
		return status;
	return git_diff_ui_config(k, v, cb);
}

static int read_tree_trivial(unsigned char *common, unsigned char *head,
			     unsigned char *one)
{
	int i, nr_trees = 0;
	struct tree *trees[MAX_UNPACK_TREES];
	struct tree_desc t[MAX_UNPACK_TREES];
	struct unpack_trees_options opts;

	memset(&opts, 0, sizeof(opts));
	opts.head_idx = 2;
	opts.src_index = &the_index;
	opts.dst_index = &the_index;
	opts.update = 1;
	opts.verbose_update = 1;
	opts.trivial_merges_only = 1;
	opts.merge = 1;
	trees[nr_trees] = parse_tree_indirect(common);
	if (!trees[nr_trees++])
		return -1;
	trees[nr_trees] = parse_tree_indirect(head);
	if (!trees[nr_trees++])
		return -1;
	trees[nr_trees] = parse_tree_indirect(one);
	if (!trees[nr_trees++])
		return -1;
	opts.fn = threeway_merge;
	cache_tree_free(&active_cache_tree);
	for (i = 0; i < nr_trees; i++) {
		parse_tree(trees[i]);
		init_tree_desc(t+i, trees[i]->buffer, trees[i]->size);
	}
	if (unpack_trees(nr_trees, t, &opts))
		return -1;
	return 0;
}

static void write_tree_trivial(unsigned char *sha1)
{
	if (write_cache_as_tree(sha1, 0, NULL))
		die(_("git write-tree failed to write a tree"));
}

static int try_merge_strategy(const char *strategy, struct commit_list *common,
			      struct commit_list *remoteheads,
			      struct commit *head, const char *head_arg)
{
	static struct lock_file lock;

	hold_locked_index(&lock, 1);
	refresh_cache(REFRESH_QUIET);
	if (active_cache_changed &&
	    write_locked_index(&the_index, &lock, COMMIT_LOCK))
		return error(_("Unable to write index."));
	rollback_lock_file(&lock);

	if (!strcmp(strategy, "recursive") || !strcmp(strategy, "subtree")) {
		int clean, x;
		struct commit *result;
		struct commit_list *reversed = NULL;
		struct merge_options o;
		struct commit_list *j;

		if (remoteheads->next) {
			error(_("Not handling anything other than two heads merge."));
			return 2;
		}

		init_merge_options(&o);
		if (!strcmp(strategy, "subtree"))
			o.subtree_shift = "";

		o.renormalize = option_renormalize;
		o.show_rename_progress =
			show_progress == -1 ? isatty(2) : show_progress;

		for (x = 0; x < xopts_nr; x++)
			if (parse_merge_opt(&o, xopts[x]))
				die(_("Unknown option for merge-recursive: -X%s"), xopts[x]);

		o.branch1 = head_arg;
		o.branch2 = merge_remote_util(remoteheads->item)->name;

		for (j = common; j; j = j->next)
			commit_list_insert(j->item, &reversed);

		hold_locked_index(&lock, 1);
		clean = merge_recursive(&o, head,
				remoteheads->item, reversed, &result);
		if (active_cache_changed &&
		    write_locked_index(&the_index, &lock, COMMIT_LOCK))
			die (_("unable to write %s"), get_index_file());
		rollback_lock_file(&lock);
		return clean ? 0 : 1;
	} else {
		return try_merge_command(strategy, xopts_nr, xopts,
						common, head_arg, remoteheads);
	}
}

static void count_diff_files(struct diff_queue_struct *q,
			     struct diff_options *opt, void *data)
{
	int *count = data;

	(*count) += q->nr;
}

static int count_unmerged_entries(void)
{
	int i, ret = 0;

	for (i = 0; i < active_nr; i++)
		if (ce_stage(active_cache[i]))
			ret++;

	return ret;
}

static void split_merge_strategies(const char *string, struct strategy **list,
				   int *nr, int *alloc)
{
	char *p, *q, *buf;

	if (!string)
		return;

	buf = xstrdup(string);
	q = buf;
	for (;;) {
		p = strchr(q, ' ');
		if (!p) {
			ALLOC_GROW(*list, *nr + 1, *alloc);
			(*list)[(*nr)++].name = xstrdup(q);
			free(buf);
			return;
		} else {
			*p = '\0';
			ALLOC_GROW(*list, *nr + 1, *alloc);
			(*list)[(*nr)++].name = xstrdup(q);
			q = ++p;
		}
	}
}

static void add_strategies(const char *string, unsigned attr)
{
	struct strategy *list = NULL;
	int list_alloc = 0, list_nr = 0, i;

	memset(&list, 0, sizeof(list));
	split_merge_strategies(string, &list, &list_nr, &list_alloc);
	if (list) {
		for (i = 0; i < list_nr; i++)
			append_strategy(get_strategy(list[i].name));
		return;
	}
	for (i = 0; i < ARRAY_SIZE(all_strategy); i++)
		if (all_strategy[i].attr & attr)
			append_strategy(&all_strategy[i]);

}

static void write_merge_msg(struct strbuf *msg)
{
	const char *filename = git_path("MERGE_MSG");
	int fd = open(filename, O_WRONLY | O_CREAT, 0666);
	if (fd < 0)
		die_errno(_("Could not open '%s' for writing"),
			  filename);
	if (write_in_full(fd, msg->buf, msg->len) != msg->len)
		die_errno(_("Could not write to '%s'"), filename);
	close(fd);
}

static void read_merge_msg(struct strbuf *msg)
{
	const char *filename = git_path("MERGE_MSG");
	strbuf_reset(msg);
	if (strbuf_read_file(msg, filename, 0) < 0)
		die_errno(_("Could not read from '%s'"), filename);
}

static void abort_commit(const char *err_msg)
{
	if (err_msg)
		error("%s", err_msg);
	fprintf(stderr,
		_("Not committing merge; use 'git commit' to complete the merge.\n"));
	exit(1);
}

static const char merge_editor_comment[] =
N_("Please enter a commit message to explain why this merge is necessary,\n"
   "especially if it merges an updated upstream into a topic branch.\n"
   "\n"
   "Lines starting with '%c' will be ignored, and an empty message aborts\n"
   "the commit.\n");

static void write_merge_state(struct commit_list *);
static void prepare_to_commit(struct commit_list *remoteheads)
{
	struct strbuf msg = STRBUF_INIT;

	write_merge_state(remoteheads);
	strbuf_addbuf(&msg, &merge_msg);
	strbuf_addch(&msg, '\n');
	if (0 < option_edit)
		strbuf_commented_addf(&msg, _(merge_editor_comment), comment_line_char);
	write_merge_msg(&msg);
<<<<<<< HEAD
	if (run_commit_hook(0 < option_edit, get_index_file(), "prepare-commit-msg",
			    git_path("MERGE_MSG"), "merge", NULL))
		abort_commit(remoteheads, NULL);
=======
	if (run_hook(get_index_file(), "prepare-commit-msg",
		     git_path("MERGE_MSG"), "merge", NULL, NULL))
		abort_commit(NULL);
>>>>>>> c5ad9b9c
	if (0 < option_edit) {
		if (launch_editor(git_path("MERGE_MSG"), NULL, NULL))
			abort_commit(NULL);
	}
	read_merge_msg(&msg);
	stripspace(&msg, 0 < option_edit);
	if (!msg.len)
		abort_commit(_("Empty commit message."));
	strbuf_release(&merge_msg);
	strbuf_addbuf(&merge_msg, &msg);
	strbuf_release(&msg);
}

static int merge_trivial(struct commit *head, struct commit_list *remoteheads)
{
	unsigned char result_tree[20], result_commit[20];
	struct commit_list *parent = xmalloc(sizeof(*parent));

	write_tree_trivial(result_tree);
	printf(_("Wonderful.\n"));
	parent->item = head;
	parent->next = xmalloc(sizeof(*parent->next));
	parent->next->item = remoteheads->item;
	parent->next->next = NULL;
	prepare_to_commit(remoteheads);
	if (commit_tree(&merge_msg, result_tree, parent, result_commit, NULL,
			sign_commit))
		die(_("failed to write commit object"));
	finish(head, remoteheads, result_commit, "In-index merge");
	drop_save();
	return 0;
}

static int finish_automerge(struct commit *head,
			    int head_subsumed,
			    struct commit_list *common,
			    struct commit_list *remoteheads,
			    unsigned char *result_tree,
			    const char *wt_strategy)
{
	struct commit_list *parents = NULL;
	struct strbuf buf = STRBUF_INIT;
	unsigned char result_commit[20];

	free_commit_list(common);
	parents = remoteheads;
	if (!head_subsumed || fast_forward == FF_NO)
		commit_list_insert(head, &parents);
	strbuf_addch(&merge_msg, '\n');
	prepare_to_commit(remoteheads);
	if (commit_tree(&merge_msg, result_tree, parents, result_commit,
			NULL, sign_commit))
		die(_("failed to write commit object"));
	strbuf_addf(&buf, "Merge made by the '%s' strategy.", wt_strategy);
	finish(head, remoteheads, result_commit, buf.buf);
	strbuf_release(&buf);
	drop_save();
	return 0;
}

static int suggest_conflicts(int renormalizing)
{
	const char *filename;
	FILE *fp;
	int pos;

	filename = git_path("MERGE_MSG");
	fp = fopen(filename, "a");
	if (!fp)
		die_errno(_("Could not open '%s' for writing"), filename);
	fprintf(fp, "\nConflicts:\n");
	for (pos = 0; pos < active_nr; pos++) {
		const struct cache_entry *ce = active_cache[pos];

		if (ce_stage(ce)) {
			fprintf(fp, "\t%s\n", ce->name);
			while (pos + 1 < active_nr &&
					!strcmp(ce->name,
						active_cache[pos + 1]->name))
				pos++;
		}
	}
	fclose(fp);
	rerere(allow_rerere_auto);
	printf(_("Automatic merge failed; "
			"fix conflicts and then commit the result.\n"));
	return 1;
}

static struct commit *is_old_style_invocation(int argc, const char **argv,
					      const unsigned char *head)
{
	struct commit *second_token = NULL;
	if (argc > 2) {
		unsigned char second_sha1[20];

		if (get_sha1(argv[1], second_sha1))
			return NULL;
		second_token = lookup_commit_reference_gently(second_sha1, 0);
		if (!second_token)
			die(_("'%s' is not a commit"), argv[1]);
		if (hashcmp(second_token->object.sha1, head))
			return NULL;
	}
	return second_token;
}

static int evaluate_result(void)
{
	int cnt = 0;
	struct rev_info rev;

	/* Check how many files differ. */
	init_revisions(&rev, "");
	setup_revisions(0, NULL, &rev, NULL);
	rev.diffopt.output_format |=
		DIFF_FORMAT_CALLBACK;
	rev.diffopt.format_callback = count_diff_files;
	rev.diffopt.format_callback_data = &cnt;
	run_diff_files(&rev, 0);

	/*
	 * Check how many unmerged entries are
	 * there.
	 */
	cnt += count_unmerged_entries();

	return cnt;
}

/*
 * Pretend as if the user told us to merge with the remote-tracking
 * branch we have for the upstream of the current branch
 */
static int setup_with_upstream(const char ***argv)
{
	struct branch *branch = branch_get(NULL);
	int i;
	const char **args;

	if (!branch)
		die(_("No current branch."));
	if (!branch->remote)
		die(_("No remote for the current branch."));
	if (!branch->merge_nr)
		die(_("No default upstream defined for the current branch."));

	args = xcalloc(branch->merge_nr + 1, sizeof(char *));
	for (i = 0; i < branch->merge_nr; i++) {
		if (!branch->merge[i]->dst)
			die(_("No remote-tracking branch for %s from %s"),
			    branch->merge[i]->src, branch->remote_name);
		args[i] = branch->merge[i]->dst;
	}
	args[i] = NULL;
	*argv = args;
	return i;
}

static void write_merge_state(struct commit_list *remoteheads)
{
	const char *filename;
	int fd;
	struct commit_list *j;
	struct strbuf buf = STRBUF_INIT;

	for (j = remoteheads; j; j = j->next) {
		unsigned const char *sha1;
		struct commit *c = j->item;
		if (c->util && merge_remote_util(c)->obj) {
			sha1 = merge_remote_util(c)->obj->sha1;
		} else {
			sha1 = c->object.sha1;
		}
		strbuf_addf(&buf, "%s\n", sha1_to_hex(sha1));
	}
	filename = git_path("MERGE_HEAD");
	fd = open(filename, O_WRONLY | O_CREAT, 0666);
	if (fd < 0)
		die_errno(_("Could not open '%s' for writing"), filename);
	if (write_in_full(fd, buf.buf, buf.len) != buf.len)
		die_errno(_("Could not write to '%s'"), filename);
	close(fd);
	strbuf_addch(&merge_msg, '\n');
	write_merge_msg(&merge_msg);

	filename = git_path("MERGE_MODE");
	fd = open(filename, O_WRONLY | O_CREAT | O_TRUNC, 0666);
	if (fd < 0)
		die_errno(_("Could not open '%s' for writing"), filename);
	strbuf_reset(&buf);
	if (fast_forward == FF_NO)
		strbuf_addf(&buf, "no-ff");
	if (write_in_full(fd, buf.buf, buf.len) != buf.len)
		die_errno(_("Could not write to '%s'"), filename);
	close(fd);
}

static int default_edit_option(void)
{
	static const char name[] = "GIT_MERGE_AUTOEDIT";
	const char *e = getenv(name);
	struct stat st_stdin, st_stdout;

	if (have_message)
		/* an explicit -m msg without --[no-]edit */
		return 0;

	if (e) {
		int v = git_config_maybe_bool(name, e);
		if (v < 0)
			die("Bad value '%s' in environment '%s'", e, name);
		return v;
	}

	/* Use editor if stdin and stdout are the same and is a tty */
	return (!fstat(0, &st_stdin) &&
		!fstat(1, &st_stdout) &&
		isatty(0) && isatty(1) &&
		st_stdin.st_dev == st_stdout.st_dev &&
		st_stdin.st_ino == st_stdout.st_ino &&
		st_stdin.st_mode == st_stdout.st_mode);
}

static struct commit_list *collect_parents(struct commit *head_commit,
					   int *head_subsumed,
					   int argc, const char **argv)
{
	int i;
	struct commit_list *remoteheads = NULL, *parents, *next;
	struct commit_list **remotes = &remoteheads;

	if (head_commit)
		remotes = &commit_list_insert(head_commit, remotes)->next;
	for (i = 0; i < argc; i++) {
		struct commit *commit = get_merge_parent(argv[i]);
		if (!commit)
			help_unknown_ref(argv[i], "merge",
					 "not something we can merge");
		remotes = &commit_list_insert(commit, remotes)->next;
	}
	*remotes = NULL;

	parents = reduce_heads(remoteheads);

	*head_subsumed = 1; /* we will flip this to 0 when we find it */
	for (remoteheads = NULL, remotes = &remoteheads;
	     parents;
	     parents = next) {
		struct commit *commit = parents->item;
		next = parents->next;
		if (commit == head_commit)
			*head_subsumed = 0;
		else
			remotes = &commit_list_insert(commit, remotes)->next;
	}
	return remoteheads;
}

int cmd_merge(int argc, const char **argv, const char *prefix)
{
	unsigned char result_tree[20];
	unsigned char stash[20];
	unsigned char head_sha1[20];
	struct commit *head_commit;
	struct strbuf buf = STRBUF_INIT;
	const char *head_arg;
	int flag, i, ret = 0, head_subsumed;
	int best_cnt = -1, merge_was_ok = 0, automerge_was_ok = 0;
	struct commit_list *common = NULL;
	const char *best_strategy = NULL, *wt_strategy = NULL;
	struct commit_list *remoteheads, *p;
	void *branch_to_free;

	if (argc == 2 && !strcmp(argv[1], "-h"))
		usage_with_options(builtin_merge_usage, builtin_merge_options);

	/*
	 * Check if we are _not_ on a detached HEAD, i.e. if there is a
	 * current branch.
	 */
	branch = branch_to_free = resolve_refdup("HEAD", head_sha1, 0, &flag);
	if (branch && starts_with(branch, "refs/heads/"))
		branch += 11;
	if (!branch || is_null_sha1(head_sha1))
		head_commit = NULL;
	else
		head_commit = lookup_commit_or_die(head_sha1, "HEAD");

	git_config(git_merge_config, NULL);

	if (branch_mergeoptions)
		parse_branch_merge_options(branch_mergeoptions);
	argc = parse_options(argc, argv, prefix, builtin_merge_options,
			builtin_merge_usage, 0);
	if (shortlog_len < 0)
		shortlog_len = (merge_log_config > 0) ? merge_log_config : 0;

	if (verbosity < 0 && show_progress == -1)
		show_progress = 0;

	if (abort_current_merge) {
		int nargc = 2;
		const char *nargv[] = {"reset", "--merge", NULL};

		if (!file_exists(git_path("MERGE_HEAD")))
			die(_("There is no merge to abort (MERGE_HEAD missing)."));

		/* Invoke 'git reset --merge' */
		ret = cmd_reset(nargc, nargv, prefix);
		goto done;
	}

	if (read_cache_unmerged())
		die_resolve_conflict("merge");

	if (file_exists(git_path("MERGE_HEAD"))) {
		/*
		 * There is no unmerged entry, don't advise 'git
		 * add/rm <file>', just 'git commit'.
		 */
		if (advice_resolve_conflict)
			die(_("You have not concluded your merge (MERGE_HEAD exists).\n"
				  "Please, commit your changes before you can merge."));
		else
			die(_("You have not concluded your merge (MERGE_HEAD exists)."));
	}
	if (file_exists(git_path("CHERRY_PICK_HEAD"))) {
		if (advice_resolve_conflict)
			die(_("You have not concluded your cherry-pick (CHERRY_PICK_HEAD exists).\n"
			    "Please, commit your changes before you can merge."));
		else
			die(_("You have not concluded your cherry-pick (CHERRY_PICK_HEAD exists)."));
	}
	resolve_undo_clear();

	if (verbosity < 0)
		show_diffstat = 0;

	if (squash) {
		if (fast_forward == FF_NO)
			die(_("You cannot combine --squash with --no-ff."));
		option_commit = 0;
	}

	if (!abort_current_merge) {
		if (!argc) {
			if (default_to_upstream)
				argc = setup_with_upstream(&argv);
			else
				die(_("No commit specified and merge.defaultToUpstream not set."));
		} else if (argc == 1 && !strcmp(argv[0], "-"))
			argv[0] = "@{-1}";
	}
	if (!argc)
		usage_with_options(builtin_merge_usage,
			builtin_merge_options);

	/*
	 * This could be traditional "merge <msg> HEAD <commit>..."  and
	 * the way we can tell it is to see if the second token is HEAD,
	 * but some people might have misused the interface and used a
	 * commit-ish that is the same as HEAD there instead.
	 * Traditional format never would have "-m" so it is an
	 * additional safety measure to check for it.
	 */

	if (!have_message && head_commit &&
	    is_old_style_invocation(argc, argv, head_commit->object.sha1)) {
		strbuf_addstr(&merge_msg, argv[0]);
		head_arg = argv[1];
		argv += 2;
		argc -= 2;
		remoteheads = collect_parents(head_commit, &head_subsumed, argc, argv);
	} else if (!head_commit) {
		struct commit *remote_head;
		/*
		 * If the merged head is a valid one there is no reason
		 * to forbid "git merge" into a branch yet to be born.
		 * We do the same for "git pull".
		 */
		if (argc != 1)
			die(_("Can merge only exactly one commit into "
				"empty head"));
		if (squash)
			die(_("Squash commit into empty head not supported yet"));
		if (fast_forward == FF_NO)
			die(_("Non-fast-forward commit does not make sense into "
			    "an empty head"));
		remoteheads = collect_parents(head_commit, &head_subsumed, argc, argv);
		remote_head = remoteheads->item;
		if (!remote_head)
			die(_("%s - not something we can merge"), argv[0]);
		read_empty(remote_head->object.sha1, 0);
		update_ref("initial pull", "HEAD", remote_head->object.sha1,
			   NULL, 0, UPDATE_REFS_DIE_ON_ERR);
		goto done;
	} else {
		struct strbuf merge_names = STRBUF_INIT;

		/* We are invoked directly as the first-class UI. */
		head_arg = "HEAD";

		/*
		 * All the rest are the commits being merged; prepare
		 * the standard merge summary message to be appended
		 * to the given message.
		 */
		remoteheads = collect_parents(head_commit, &head_subsumed, argc, argv);
		for (p = remoteheads; p; p = p->next)
			merge_name(merge_remote_util(p->item)->name, &merge_names);

		if (!have_message || shortlog_len) {
			struct fmt_merge_msg_opts opts;
			memset(&opts, 0, sizeof(opts));
			opts.add_title = !have_message;
			opts.shortlog_len = shortlog_len;
			opts.credit_people = (0 < option_edit);

			fmt_merge_msg(&merge_names, &merge_msg, &opts);
			if (merge_msg.len)
				strbuf_setlen(&merge_msg, merge_msg.len - 1);
		}
	}

	if (!head_commit || !argc)
		usage_with_options(builtin_merge_usage,
			builtin_merge_options);

	if (verify_signatures) {
		for (p = remoteheads; p; p = p->next) {
			struct commit *commit = p->item;
			char hex[41];
			struct signature_check signature_check;
			memset(&signature_check, 0, sizeof(signature_check));

			check_commit_signature(commit, &signature_check);

			strcpy(hex, find_unique_abbrev(commit->object.sha1, DEFAULT_ABBREV));
			switch (signature_check.result) {
			case 'G':
				break;
			case 'U':
				die(_("Commit %s has an untrusted GPG signature, "
				      "allegedly by %s."), hex, signature_check.signer);
			case 'B':
				die(_("Commit %s has a bad GPG signature "
				      "allegedly by %s."), hex, signature_check.signer);
			default: /* 'N' */
				die(_("Commit %s does not have a GPG signature."), hex);
			}
			if (verbosity >= 0 && signature_check.result == 'G')
				printf(_("Commit %s has a good GPG signature by %s\n"),
				       hex, signature_check.signer);

			free(signature_check.gpg_output);
			free(signature_check.gpg_status);
			free(signature_check.signer);
			free(signature_check.key);
		}
	}

	strbuf_addstr(&buf, "merge");
	for (p = remoteheads; p; p = p->next)
		strbuf_addf(&buf, " %s", merge_remote_util(p->item)->name);
	setenv("GIT_REFLOG_ACTION", buf.buf, 0);
	strbuf_reset(&buf);

	for (p = remoteheads; p; p = p->next) {
		struct commit *commit = p->item;
		strbuf_addf(&buf, "GITHEAD_%s",
			    sha1_to_hex(commit->object.sha1));
		setenv(buf.buf, merge_remote_util(commit)->name, 1);
		strbuf_reset(&buf);
		if (fast_forward != FF_ONLY &&
		    merge_remote_util(commit) &&
		    merge_remote_util(commit)->obj &&
		    merge_remote_util(commit)->obj->type == OBJ_TAG)
			fast_forward = FF_NO;
	}

	if (option_edit < 0)
		option_edit = default_edit_option();

	if (!use_strategies) {
		if (!remoteheads)
			; /* already up-to-date */
		else if (!remoteheads->next)
			add_strategies(pull_twohead, DEFAULT_TWOHEAD);
		else
			add_strategies(pull_octopus, DEFAULT_OCTOPUS);
	}

	for (i = 0; i < use_strategies_nr; i++) {
		if (use_strategies[i]->attr & NO_FAST_FORWARD)
			fast_forward = FF_NO;
		if (use_strategies[i]->attr & NO_TRIVIAL)
			allow_trivial = 0;
	}

	if (!remoteheads)
		; /* already up-to-date */
	else if (!remoteheads->next)
		common = get_merge_bases(head_commit, remoteheads->item, 1);
	else {
		struct commit_list *list = remoteheads;
		commit_list_insert(head_commit, &list);
		common = get_octopus_merge_bases(list);
		free(list);
	}

	update_ref("updating ORIG_HEAD", "ORIG_HEAD", head_commit->object.sha1,
		   NULL, 0, UPDATE_REFS_DIE_ON_ERR);

	if (remoteheads && !common)
		; /* No common ancestors found. We need a real merge. */
	else if (!remoteheads ||
		 (!remoteheads->next && !common->next &&
		  common->item == remoteheads->item)) {
		/*
		 * If head can reach all the merge then we are up to date.
		 * but first the most common case of merging one remote.
		 */
		finish_up_to_date("Already up-to-date.");
		goto done;
	} else if (fast_forward != FF_NO && !remoteheads->next &&
			!common->next &&
			!hashcmp(common->item->object.sha1, head_commit->object.sha1)) {
		/* Again the most common case of merging one remote. */
		struct strbuf msg = STRBUF_INIT;
		struct commit *commit;
		char hex[41];

		strcpy(hex, find_unique_abbrev(head_commit->object.sha1, DEFAULT_ABBREV));

		if (verbosity >= 0)
			printf(_("Updating %s..%s\n"),
				hex,
				find_unique_abbrev(remoteheads->item->object.sha1,
				DEFAULT_ABBREV));
		strbuf_addstr(&msg, "Fast-forward");
		if (have_message)
			strbuf_addstr(&msg,
				" (no commit created; -m option ignored)");
		commit = remoteheads->item;
		if (!commit) {
			ret = 1;
			goto done;
		}

		if (checkout_fast_forward(head_commit->object.sha1,
					  commit->object.sha1,
					  overwrite_ignore)) {
			ret = 1;
			goto done;
		}

		finish(head_commit, remoteheads, commit->object.sha1, msg.buf);
		drop_save();
		goto done;
	} else if (!remoteheads->next && common->next)
		;
		/*
		 * We are not doing octopus and not fast-forward.  Need
		 * a real merge.
		 */
	else if (!remoteheads->next && !common->next && option_commit) {
		/*
		 * We are not doing octopus, not fast-forward, and have
		 * only one common.
		 */
		refresh_cache(REFRESH_QUIET);
		if (allow_trivial && fast_forward != FF_ONLY) {
			/* See if it is really trivial. */
			git_committer_info(IDENT_STRICT);
			printf(_("Trying really trivial in-index merge...\n"));
			if (!read_tree_trivial(common->item->object.sha1,
					       head_commit->object.sha1,
					       remoteheads->item->object.sha1)) {
				ret = merge_trivial(head_commit, remoteheads);
				goto done;
			}
			printf(_("Nope.\n"));
		}
	} else {
		/*
		 * An octopus.  If we can reach all the remote we are up
		 * to date.
		 */
		int up_to_date = 1;
		struct commit_list *j;

		for (j = remoteheads; j; j = j->next) {
			struct commit_list *common_one;

			/*
			 * Here we *have* to calculate the individual
			 * merge_bases again, otherwise "git merge HEAD^
			 * HEAD^^" would be missed.
			 */
			common_one = get_merge_bases(head_commit, j->item, 1);
			if (hashcmp(common_one->item->object.sha1,
				j->item->object.sha1)) {
				up_to_date = 0;
				break;
			}
		}
		if (up_to_date) {
			finish_up_to_date("Already up-to-date. Yeeah!");
			goto done;
		}
	}

	if (fast_forward == FF_ONLY)
		die(_("Not possible to fast-forward, aborting."));

	/* We are going to make a new commit. */
	git_committer_info(IDENT_STRICT);

	/*
	 * At this point, we need a real merge.  No matter what strategy
	 * we use, it would operate on the index, possibly affecting the
	 * working tree, and when resolved cleanly, have the desired
	 * tree in the index -- this means that the index must be in
	 * sync with the head commit.  The strategies are responsible
	 * to ensure this.
	 */
	if (use_strategies_nr == 1 ||
	    /*
	     * Stash away the local changes so that we can try more than one.
	     */
	    save_state(stash))
		hashcpy(stash, null_sha1);

	for (i = 0; i < use_strategies_nr; i++) {
		int ret;
		if (i) {
			printf(_("Rewinding the tree to pristine...\n"));
			restore_state(head_commit->object.sha1, stash);
		}
		if (use_strategies_nr != 1)
			printf(_("Trying merge strategy %s...\n"),
				use_strategies[i]->name);
		/*
		 * Remember which strategy left the state in the working
		 * tree.
		 */
		wt_strategy = use_strategies[i]->name;

		ret = try_merge_strategy(use_strategies[i]->name,
					 common, remoteheads,
					 head_commit, head_arg);
		if (!option_commit && !ret) {
			merge_was_ok = 1;
			/*
			 * This is necessary here just to avoid writing
			 * the tree, but later we will *not* exit with
			 * status code 1 because merge_was_ok is set.
			 */
			ret = 1;
		}

		if (ret) {
			/*
			 * The backend exits with 1 when conflicts are
			 * left to be resolved, with 2 when it does not
			 * handle the given merge at all.
			 */
			if (ret == 1) {
				int cnt = evaluate_result();

				if (best_cnt <= 0 || cnt <= best_cnt) {
					best_strategy = use_strategies[i]->name;
					best_cnt = cnt;
				}
			}
			if (merge_was_ok)
				break;
			else
				continue;
		}

		/* Automerge succeeded. */
		write_tree_trivial(result_tree);
		automerge_was_ok = 1;
		break;
	}

	/*
	 * If we have a resulting tree, that means the strategy module
	 * auto resolved the merge cleanly.
	 */
	if (automerge_was_ok) {
		ret = finish_automerge(head_commit, head_subsumed,
				       common, remoteheads,
				       result_tree, wt_strategy);
		goto done;
	}

	/*
	 * Pick the result from the best strategy and have the user fix
	 * it up.
	 */
	if (!best_strategy) {
		restore_state(head_commit->object.sha1, stash);
		if (use_strategies_nr > 1)
			fprintf(stderr,
				_("No merge strategy handled the merge.\n"));
		else
			fprintf(stderr, _("Merge with strategy %s failed.\n"),
				use_strategies[0]->name);
		ret = 2;
		goto done;
	} else if (best_strategy == wt_strategy)
		; /* We already have its result in the working tree. */
	else {
		printf(_("Rewinding the tree to pristine...\n"));
		restore_state(head_commit->object.sha1, stash);
		printf(_("Using the %s to prepare resolving by hand.\n"),
			best_strategy);
		try_merge_strategy(best_strategy, common, remoteheads,
				   head_commit, head_arg);
	}

	if (squash)
		finish(head_commit, remoteheads, NULL, NULL);
	else
		write_merge_state(remoteheads);

	if (merge_was_ok)
		fprintf(stderr, _("Automatic merge went well; "
			"stopped before committing as requested\n"));
	else
		ret = suggest_conflicts(option_renormalize);

done:
	free(branch_to_free);
	return ret;
}<|MERGE_RESOLUTION|>--- conflicted
+++ resolved
@@ -820,15 +820,9 @@
 	if (0 < option_edit)
 		strbuf_commented_addf(&msg, _(merge_editor_comment), comment_line_char);
 	write_merge_msg(&msg);
-<<<<<<< HEAD
 	if (run_commit_hook(0 < option_edit, get_index_file(), "prepare-commit-msg",
 			    git_path("MERGE_MSG"), "merge", NULL))
-		abort_commit(remoteheads, NULL);
-=======
-	if (run_hook(get_index_file(), "prepare-commit-msg",
-		     git_path("MERGE_MSG"), "merge", NULL, NULL))
 		abort_commit(NULL);
->>>>>>> c5ad9b9c
 	if (0 < option_edit) {
 		if (launch_editor(git_path("MERGE_MSG"), NULL, NULL))
 			abort_commit(NULL);
