--- conflicted
+++ resolved
@@ -806,22 +806,7 @@
 static int query_refspecs(struct refspec *refs, int ref_count, struct refspec *query)
 {
 	int i;
-<<<<<<< HEAD
-	char *ret = NULL;
-	for (i = 0; i < nr_refspec; i++) {
-		struct refspec *refspec = refspecs + i;
-		if (refspec->pattern) {
-			if (match_name_with_pattern(refspec->src, name,
-						    refspec->dst, &ret))
-				return ret;
-		} else if (!strcmp(refspec->src, name))
-			return xstrdup(refspec->dst);
-	}
-	return NULL;
-}
-=======
 	int find_src = !query->src;
->>>>>>> e8c1e6c7
 
 	if (find_src && !query->dst)
 		return error("query_refspecs: need either src or dst");
