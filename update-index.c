/*
 * GIT - The information manager from hell
 *
 * Copyright (C) Linus Torvalds, 2005
 */
#include "cache.h"
#include "strbuf.h"
#include "quote.h"
<<<<<<< HEAD
#include "tree-walk.h"
#include "tree.h"
=======
>>>>>>> bad68ec9
#include "cache-tree.h"

/*
 * Default to not allowing changes to the list of files. The
 * tool doesn't actually care, but this makes it harder to add
 * files to the revision control by mistake by doing something
 * like "git-update-index *" and suddenly having all the object
 * files be revision controlled.
 */
static int allow_add;
static int allow_remove;
static int allow_replace;
static int allow_unmerged; /* --refresh needing merge is not error */
static int not_new; /* --refresh not having working tree files is not error */
static int quiet; /* --refresh needing update is not error */
static int info_only;
static int force_remove;
static int verbose;
static int mark_valid_only = 0;
#define MARK_VALID 1
#define UNMARK_VALID 2


/* Three functions to allow overloaded pointer return; see linux/err.h */
static inline void *ERR_PTR(long error)
{
	return (void *) error;
}

static inline long PTR_ERR(const void *ptr)
{
	return (long) ptr;
}

static inline long IS_ERR(const void *ptr)
{
	return (unsigned long)ptr > (unsigned long)-1000L;
}

static void report(const char *fmt, ...)
{
	va_list vp;

	if (!verbose)
		return;

	va_start(vp, fmt);
	vprintf(fmt, vp);
	putchar('\n');
	va_end(vp);
}

static int mark_valid(const char *path)
{
	int namelen = strlen(path);
	int pos = cache_name_pos(path, namelen);
	if (0 <= pos) {
		switch (mark_valid_only) {
		case MARK_VALID:
			active_cache[pos]->ce_flags |= htons(CE_VALID);
			break;
		case UNMARK_VALID:
			active_cache[pos]->ce_flags &= ~htons(CE_VALID);
			break;
		}
		cache_tree_invalidate_path(active_cache_tree, path);
		active_cache_changed = 1;
		return 0;
	}
	return -1;
}

static int add_file_to_cache(const char *path)
{
	int size, namelen, option, status;
	struct cache_entry *ce;
	struct stat st;

	status = lstat(path, &st);

	/* We probably want to do this in remove_file_from_cache() and
	 * add_cache_entry() instead...
	 */
	cache_tree_invalidate_path(active_cache_tree, path);

	if (status < 0 || S_ISDIR(st.st_mode)) {
		/* When we used to have "path" and now we want to add
		 * "path/file", we need a way to remove "path" before
		 * being able to add "path/file".  However,
		 * "git-update-index --remove path" would not work.
		 * --force-remove can be used but this is more user
		 * friendly, especially since we can do the opposite
		 * case just fine without --force-remove.
		 */
		if (status == 0 || (errno == ENOENT || errno == ENOTDIR)) {
			if (allow_remove) {
				if (remove_file_from_cache(path))
					return error("%s: cannot remove from the index",
					             path);
				else
					return 0;
			} else if (status < 0) {
				return error("%s: does not exist and --remove not passed",
				             path);
			}
		}
		if (0 == status)
			return error("%s: is a directory - add files inside instead",
			             path);
		else
			return error("lstat(\"%s\"): %s", path,
				     strerror(errno));
	}

	namelen = strlen(path);
	size = cache_entry_size(namelen);
	ce = xcalloc(1, size);
	memcpy(ce->name, path, namelen);
	ce->ce_flags = htons(namelen);
	fill_stat_cache_info(ce, &st);

	ce->ce_mode = create_ce_mode(st.st_mode);
	if (!trust_executable_bit) {
		/* If there is an existing entry, pick the mode bits
		 * from it.
		 */
		int pos = cache_name_pos(path, namelen);
		if (0 <= pos)
			ce->ce_mode = active_cache[pos]->ce_mode;
	}

	if (index_path(ce->sha1, path, &st, !info_only))
		return -1;
	option = allow_add ? ADD_CACHE_OK_TO_ADD : 0;
	option |= allow_replace ? ADD_CACHE_OK_TO_REPLACE : 0;
	if (add_cache_entry(ce, option))
		return error("%s: cannot add to the index - missing --add option?",
			     path);
	return 0;
}

/*
 * "refresh" does not calculate a new sha1 file or bring the
 * cache up-to-date for mode/content changes. But what it
 * _does_ do is to "re-match" the stat information of a file
 * with the cache, so that you can refresh the cache for a
 * file that hasn't been changed but where the stat entry is
 * out of date.
 *
 * For example, you'd want to do this after doing a "git-read-tree",
 * to link up the stat cache details with the proper files.
 */
static struct cache_entry *refresh_entry(struct cache_entry *ce, int really)
{
	struct stat st;
	struct cache_entry *updated;
	int changed, size;

	if (lstat(ce->name, &st) < 0)
		return ERR_PTR(-errno);

	changed = ce_match_stat(ce, &st, really);
	if (!changed) {
		if (really && assume_unchanged &&
		    !(ce->ce_flags & htons(CE_VALID)))
			; /* mark this one VALID again */
		else
			return NULL;
	}

	if (ce_modified(ce, &st, really))
		return ERR_PTR(-EINVAL);

	size = ce_size(ce);
	updated = xmalloc(size);
	memcpy(updated, ce, size);
	fill_stat_cache_info(updated, &st);

	/* In this case, if really is not set, we should leave
	 * CE_VALID bit alone.  Otherwise, paths marked with
	 * --no-assume-unchanged (i.e. things to be edited) will
	 * reacquire CE_VALID bit automatically, which is not
	 * really what we want.
	 */
	if (!really && assume_unchanged && !(ce->ce_flags & htons(CE_VALID)))
		updated->ce_flags &= ~htons(CE_VALID);

	return updated;
}

static int refresh_cache(int really)
{
	int i;
	int has_errors = 0;

	for (i = 0; i < active_nr; i++) {
		struct cache_entry *ce, *new;
		ce = active_cache[i];
		if (ce_stage(ce)) {
			while ((i < active_nr) &&
			       ! strcmp(active_cache[i]->name, ce->name))
				i++;
			i--;
			if (allow_unmerged)
				continue;
			printf("%s: needs merge\n", ce->name);
			has_errors = 1;
			continue;
		}

		new = refresh_entry(ce, really);
		if (!new)
			continue;
		if (IS_ERR(new)) {
			if (not_new && PTR_ERR(new) == -ENOENT)
				continue;
			if (really && PTR_ERR(new) == -EINVAL) {
				/* If we are doing --really-refresh that
				 * means the index is not valid anymore.
				 */
				ce->ce_flags &= ~htons(CE_VALID);
				active_cache_changed = 1;
			}
			if (quiet)
				continue;
			printf("%s: needs update\n", ce->name);
			has_errors = 1;
			continue;
		}
		active_cache_changed = 1;
		/* You can NOT just free active_cache[i] here, since it
		 * might not be necessarily malloc()ed but can also come
		 * from mmap(). */
		active_cache[i] = new;
	}
	return has_errors;
}

/*
 * We fundamentally don't like some paths: we don't want
 * dot or dot-dot anywhere, and for obvious reasons don't
 * want to recurse into ".git" either.
 *
 * Also, we don't want double slashes or slashes at the
 * end that can make pathnames ambiguous.
 */
static int verify_dotfile(const char *rest)
{
	/*
	 * The first character was '.', but that
	 * has already been discarded, we now test
	 * the rest.
	 */
	switch (*rest) {
	/* "." is not allowed */
	case '\0': case '/':
		return 0;

	/*
	 * ".git" followed by  NUL or slash is bad. This
	 * shares the path end test with the ".." case.
	 */
	case 'g':
		if (rest[1] != 'i')
			break;
		if (rest[2] != 't')
			break;
		rest += 2;
	/* fallthrough */
	case '.':
		if (rest[1] == '\0' || rest[1] == '/')
			return 0;
	}
	return 1;
}

static int verify_path(const char *path)
{
	char c;

	goto inside;
	for (;;) {
		if (!c)
			return 1;
		if (c == '/') {
inside:
			c = *path++;
			switch (c) {
			default:
				continue;
			case '/': case '\0':
				break;
			case '.':
				if (verify_dotfile(path))
					continue;
			}
			return 0;
		}
		c = *path++;
	}
}

static int add_cacheinfo(unsigned int mode, const unsigned char *sha1,
			 const char *path, int stage)
{
	int size, len, option;
	struct cache_entry *ce;

	if (!verify_path(path))
		return -1;

	len = strlen(path);
	size = cache_entry_size(len);
	ce = xcalloc(1, size);

	memcpy(ce->sha1, sha1, 20);
	memcpy(ce->name, path, len);
	ce->ce_flags = create_ce_flags(len, stage);
	ce->ce_mode = create_ce_mode(mode);
	if (assume_unchanged)
		ce->ce_flags |= htons(CE_VALID);
	option = allow_add ? ADD_CACHE_OK_TO_ADD : 0;
	option |= allow_replace ? ADD_CACHE_OK_TO_REPLACE : 0;
	if (add_cache_entry(ce, option))
		return error("%s: cannot add to the index - missing --add option?",
			     path);
	report("add '%s'", path);
	cache_tree_invalidate_path(active_cache_tree, path);
	return 0;
}

static void chmod_path(int flip, const char *path)
{
	int pos;
	struct cache_entry *ce;
	unsigned int mode;

	pos = cache_name_pos(path, strlen(path));
	if (pos < 0)
		goto fail;
	ce = active_cache[pos];
	mode = ntohl(ce->ce_mode);
	if (!S_ISREG(mode))
		goto fail;
	switch (flip) {
	case '+':
		ce->ce_mode |= htonl(0111); break;
	case '-':
		ce->ce_mode &= htonl(~0111); break;
	default:
		goto fail;
	}
	cache_tree_invalidate_path(active_cache_tree, path);
	active_cache_changed = 1;
	report("chmod %cx '%s'", flip, path);
	return;
 fail:
	die("git-update-index: cannot chmod %cx '%s'", flip, path);
}

static struct cache_file cache_file;

static void update_one(const char *path, const char *prefix, int prefix_length)
{
	const char *p = prefix_path(prefix, prefix_length, path);
	if (!verify_path(p)) {
		fprintf(stderr, "Ignoring path %s\n", path);
		return;
	}
	if (mark_valid_only) {
		if (mark_valid(p))
			die("Unable to mark file %s", path);
		return;
	}
	cache_tree_invalidate_path(active_cache_tree, path);

	if (force_remove) {
		if (remove_file_from_cache(p))
			die("git-update-index: unable to remove %s", path);
		report("remove '%s'", path);
		return;
	}
	if (add_file_to_cache(p))
		die("Unable to process file %s", path);
	report("add '%s'", path);
}

static void read_index_info(int line_termination)
{
	struct strbuf buf;
	strbuf_init(&buf);
	while (1) {
		char *ptr, *tab;
		char *path_name;
		unsigned char sha1[20];
		unsigned int mode;
		int stage;

		/* This reads lines formatted in one of three formats:
		 *
		 * (1) mode         SP sha1          TAB path
		 * The first format is what "git-apply --index-info"
		 * reports, and used to reconstruct a partial tree
		 * that is used for phony merge base tree when falling
		 * back on 3-way merge.
		 *
		 * (2) mode SP type SP sha1          TAB path
		 * The second format is to stuff git-ls-tree output
		 * into the index file.
		 * 
		 * (3) mode         SP sha1 SP stage TAB path
		 * This format is to put higher order stages into the
		 * index file and matches git-ls-files --stage output.
		 */
		read_line(&buf, stdin, line_termination);
		if (buf.eof)
			break;

		mode = strtoul(buf.buf, &ptr, 8);
		if (ptr == buf.buf || *ptr != ' ')
			goto bad_line;

		tab = strchr(ptr, '\t');
		if (!tab || tab - ptr < 41)
			goto bad_line;

		if (tab[-2] == ' ' && '0' <= tab[-1] && tab[-1] <= '3') {
			stage = tab[-1] - '0';
			ptr = tab + 1; /* point at the head of path */
			tab = tab - 2; /* point at tail of sha1 */
		}
		else {
			stage = 0;
			ptr = tab + 1; /* point at the head of path */
		}

		if (get_sha1_hex(tab - 40, sha1) || tab[-41] != ' ')
			goto bad_line;

		if (line_termination && ptr[0] == '"')
			path_name = unquote_c_style(ptr, NULL);
		else
			path_name = ptr;

		if (!verify_path(path_name)) {
			fprintf(stderr, "Ignoring path %s\n", path_name);
			if (path_name != ptr)
				free(path_name);
			continue;
		}
		cache_tree_invalidate_path(active_cache_tree, path_name);

		if (!mode) {
			/* mode == 0 means there is no such path -- remove */
			if (remove_file_from_cache(path_name))
				die("git-update-index: unable to remove %s",
				    ptr);
		}
		else {
			/* mode ' ' sha1 '\t' name
			 * ptr[-1] points at tab,
			 * ptr[-41] is at the beginning of sha1
			 */
			ptr[-42] = ptr[-1] = 0;
			if (add_cacheinfo(mode, sha1, path_name, stage))
				die("git-update-index: unable to update %s",
				    path_name);
		}
		if (path_name != ptr)
			free(path_name);
		continue;

	bad_line:
		die("malformed index info %s", buf.buf);
	}
}

static const char update_index_usage[] =
"git-update-index [-q] [--add] [--replace] [--remove] [--unmerged] [--refresh] [--cacheinfo] [--chmod=(+|-)x] [--info-only] [--force-remove] [--stdin] [--index-info] [--ignore-missing] [-z] [--verbose] [--] <file>...";

static unsigned char head_sha1[20];
static unsigned char merge_head_sha1[20];

static struct cache_entry *read_one_ent(const char *which,
					unsigned char *ent, const char *path,
					int namelen, int stage)
{
	unsigned mode;
	unsigned char sha1[20];
	int size;
	struct cache_entry *ce;

	if (get_tree_entry(ent, path, sha1, &mode)) {
		error("%s: not in %s branch.", path, which);
		return NULL;
	}
	if (mode == S_IFDIR) {
		error("%s: not a blob in %s branch.", path, which);
		return NULL;
	}
	size = cache_entry_size(namelen);
	ce = xcalloc(1, size);

	memcpy(ce->sha1, sha1, 20);
	memcpy(ce->name, path, namelen);
	ce->ce_flags = create_ce_flags(namelen, stage);
	ce->ce_mode = create_ce_mode(mode);
	return ce;
}

static int unresolve_one(const char *path)
{
	int namelen = strlen(path);
	int pos;
	int ret = 0;
	struct cache_entry *ce_2 = NULL, *ce_3 = NULL;

	/* See if there is such entry in the index. */
	pos = cache_name_pos(path, namelen);
	if (pos < 0) {
		/* If there isn't, either it is unmerged, or
		 * resolved as "removed" by mistake.  We do not
		 * want to do anything in the former case.
		 */
		pos = -pos-1;
		if (pos < active_nr) {
			struct cache_entry *ce = active_cache[pos];
			if (ce_namelen(ce) == namelen &&
			    !memcmp(ce->name, path, namelen)) {
				fprintf(stderr,
					"%s: skipping still unmerged path.\n",
					path);
				goto free_return;
			}
		}
	}

	/* Grab blobs from given path from HEAD and MERGE_HEAD,
	 * stuff HEAD version in stage #2,
	 * stuff MERGE_HEAD version in stage #3.
	 */
	ce_2 = read_one_ent("our", head_sha1, path, namelen, 2);
	ce_3 = read_one_ent("their", merge_head_sha1, path, namelen, 3);

	if (!ce_2 || !ce_3) {
		ret = -1;
		goto free_return;
	}
	if (!memcmp(ce_2->sha1, ce_3->sha1, 20) &&
	    ce_2->ce_mode == ce_3->ce_mode) {
		fprintf(stderr, "%s: identical in both, skipping.\n",
			path);
		goto free_return;
	}

	cache_tree_invalidate_path(active_cache_tree, path);
	remove_file_from_cache(path);
	if (add_cache_entry(ce_2, ADD_CACHE_OK_TO_ADD)) {
		error("%s: cannot add our version to the index.", path);
		ret = -1;
		goto free_return;
	}
	if (!add_cache_entry(ce_3, ADD_CACHE_OK_TO_ADD))
		return 0;
	error("%s: cannot add their version to the index.", path);
	ret = -1;
 free_return:
	free(ce_2);
	free(ce_3);
	return ret;
}

static void read_head_pointers(void)
{
	if (read_ref(git_path("HEAD"), head_sha1))
		die("No HEAD -- no initial commit yet?\n");
	if (read_ref(git_path("MERGE_HEAD"), merge_head_sha1)) {
		fprintf(stderr, "Not in the middle of a merge.\n");
		exit(0);
	}
}

static int do_unresolve(int ac, const char **av)
{
	int i;
	int err = 0;

	/* Read HEAD and MERGE_HEAD; if MERGE_HEAD does not exist, we
	 * are not doing a merge, so exit with success status.
	 */
	read_head_pointers();

	for (i = 1; i < ac; i++) {
		const char *arg = av[i];
		err |= unresolve_one(arg);
	}
	return err;
}

int main(int argc, const char **argv)
{
	int i, newfd, entries, has_errors = 0, line_termination = '\n';
	int allow_options = 1;
	int read_from_stdin = 0;
	const char *prefix = setup_git_directory();
	int prefix_length = prefix ? strlen(prefix) : 0;
	char set_executable_bit = 0;

	git_config(git_default_config);

	newfd = hold_index_file_for_update(&cache_file, get_index_file());
	if (newfd < 0)
		die("unable to create new cachefile");

	entries = read_cache();
	if (entries < 0)
		die("cache corrupted");

	for (i = 1 ; i < argc; i++) {
		const char *path = argv[i];

		if (allow_options && *path == '-') {
			if (!strcmp(path, "--")) {
				allow_options = 0;
				continue;
			}
			if (!strcmp(path, "-q")) {
				quiet = 1;
				continue;
			}
			if (!strcmp(path, "--add")) {
				allow_add = 1;
				continue;
			}
			if (!strcmp(path, "--replace")) {
				allow_replace = 1;
				continue;
			}
			if (!strcmp(path, "--remove")) {
				allow_remove = 1;
				continue;
			}
			if (!strcmp(path, "--unmerged")) {
				allow_unmerged = 1;
				continue;
			}
			if (!strcmp(path, "--refresh")) {
				has_errors |= refresh_cache(0);
				continue;
			}
			if (!strcmp(path, "--really-refresh")) {
				has_errors |= refresh_cache(1);
				continue;
			}
			if (!strcmp(path, "--cacheinfo")) {
				unsigned char sha1[20];
				unsigned int mode;

				if (i+3 >= argc)
					die("git-update-index: --cacheinfo <mode> <sha1> <path>");

				if ((sscanf(argv[i+1], "%o", &mode) != 1) ||
				    get_sha1_hex(argv[i+2], sha1) ||
				    add_cacheinfo(mode, sha1, argv[i+3], 0))
					die("git-update-index: --cacheinfo"
					    " cannot add %s", argv[i+3]);
				i += 3;
				continue;
			}
			if (!strcmp(path, "--chmod=-x") ||
			    !strcmp(path, "--chmod=+x")) {
				if (argc <= i+1)
					die("git-update-index: %s <path>", path);
				set_executable_bit = path[8];
				continue;
			}
			if (!strcmp(path, "--assume-unchanged")) {
				mark_valid_only = MARK_VALID;
				continue;
			}
			if (!strcmp(path, "--no-assume-unchanged")) {
				mark_valid_only = UNMARK_VALID;
				continue;
			}
			if (!strcmp(path, "--info-only")) {
				info_only = 1;
				continue;
			}
			if (!strcmp(path, "--force-remove")) {
				force_remove = 1;
				continue;
			}
			if (!strcmp(path, "-z")) {
				line_termination = 0;
				continue;
			}
			if (!strcmp(path, "--stdin")) {
				if (i != argc - 1)
					die("--stdin must be at the end");
				read_from_stdin = 1;
				break;
			}
			if (!strcmp(path, "--index-info")) {
				if (i != argc - 1)
					die("--index-info must be at the end");
				allow_add = allow_replace = allow_remove = 1;
				read_index_info(line_termination);
				break;
			}
			if (!strcmp(path, "--unresolve")) {
				has_errors = do_unresolve(argc - i, argv + i);
				if (has_errors)
					active_cache_changed = 0;
				goto finish;
			}
			if (!strcmp(path, "--ignore-missing")) {
				not_new = 1;
				continue;
			}
			if (!strcmp(path, "--verbose")) {
				verbose = 1;
				continue;
			}
			if (!strcmp(path, "-h") || !strcmp(path, "--help"))
				usage(update_index_usage);
			die("unknown option %s", path);
		}
		update_one(path, prefix, prefix_length);
		if (set_executable_bit)
			chmod_path(set_executable_bit, path);
	}
	if (read_from_stdin) {
		struct strbuf buf;
		strbuf_init(&buf);
		while (1) {
			char *path_name;
			read_line(&buf, stdin, line_termination);
			if (buf.eof)
				break;
			if (line_termination && buf.buf[0] == '"')
				path_name = unquote_c_style(buf.buf, NULL);
			else
				path_name = buf.buf;
			update_one(path_name, prefix, prefix_length);
			if (set_executable_bit) {
				const char *p = prefix_path(prefix, prefix_length, path_name);
				chmod_path(set_executable_bit, p);
			}
			if (path_name != buf.buf)
				free(path_name);
		}
	}

 finish:
	if (active_cache_changed) {
		if (write_cache(newfd, active_cache, active_nr) ||
		    commit_index_file(&cache_file))
			die("Unable to write new cachefile");
	}

	return has_errors ? 1 : 0;
}<|MERGE_RESOLUTION|>--- conflicted
+++ resolved
@@ -6,11 +6,7 @@
 #include "cache.h"
 #include "strbuf.h"
 #include "quote.h"
-<<<<<<< HEAD
 #include "tree-walk.h"
-#include "tree.h"
-=======
->>>>>>> bad68ec9
 #include "cache-tree.h"
 
 /*
