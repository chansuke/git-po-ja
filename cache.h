--- conflicted
+++ resolved
@@ -525,13 +525,10 @@
 	return path[0] == '/' || has_dos_drive_prefix(path);
 }
 const char *make_absolute_path(const char *path);
-<<<<<<< HEAD
 const char *make_nonrelative_path(const char *path);
 const char *make_relative_path(const char *abs, const char *base);
-=======
 int normalize_absolute_path(char *buf, const char *path);
 int longest_ancestor_length(const char *path, const char *prefix_list);
->>>>>>> 450f437f
 
 /* Read and unpack a sha1 file into memory, write memory to a sha1 file */
 extern int sha1_object_info(const unsigned char *, unsigned long *);
