--- conflicted
+++ resolved
@@ -158,13 +158,8 @@
 BASIC_LDFLAGS =
 
 SCRIPT_SH = \
-<<<<<<< HEAD
 	git-bisect.sh git-checkout.sh \
-	git-cherry.sh git-clean.sh git-clone.sh git-commit.sh \
-=======
-	git-bisect.sh git-branch.sh git-checkout.sh \
 	git-clean.sh git-clone.sh git-commit.sh \
->>>>>>> 2b60356d
 	git-fetch.sh \
 	git-ls-remote.sh \
 	git-merge-one-file.sh git-parse-remote.sh \
