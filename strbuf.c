--- conflicted
+++ resolved
@@ -100,7 +100,6 @@
 	sb->buf[sb->len] = '\0';
 }
 
-<<<<<<< HEAD
 int strbuf_reencode(struct strbuf *sb, const char *from, const char *to)
 {
 	char *out;
@@ -115,13 +114,13 @@
 
 	strbuf_attach(sb, out, len, len);
 	return 0;
-=======
+}
+
 void strbuf_tolower(struct strbuf *sb)
 {
 	char *p = sb->buf, *end = sb->buf + sb->len;
 	for (; p < end; p++)
 		*p = tolower(*p);
->>>>>>> ffb20ce1
 }
 
 struct strbuf **strbuf_split_buf(const char *str, size_t slen,
