# Guard against environment variables
MAN1_TXT =
MAN5_TXT =
MAN7_TXT =
<<<<<<< HEAD
TECH_DOCS =
ARTICLES =
SP_ARTICLES =
=======
OBSOLETE_HTML =
>>>>>>> c30c72ad

MAN1_TXT += $(filter-out \
		$(addsuffix .txt, $(ARTICLES) $(SP_ARTICLES)), \
		$(wildcard git-*.txt))
MAN1_TXT += git.txt
MAN1_TXT += gitk.txt
MAN1_TXT += gitremote-helpers.txt
MAN1_TXT += gitweb.txt

MAN5_TXT += gitattributes.txt
MAN5_TXT += githooks.txt
MAN5_TXT += gitignore.txt
MAN5_TXT += gitmodules.txt
MAN5_TXT += gitrepository-layout.txt
MAN5_TXT += gitweb.conf.txt

MAN7_TXT += gitcli.txt
MAN7_TXT += gitcore-tutorial.txt
MAN7_TXT += gitcredentials.txt
MAN7_TXT += gitcvs-migration.txt
MAN7_TXT += gitdiffcore.txt
MAN7_TXT += giteveryday.txt
MAN7_TXT += gitglossary.txt
MAN7_TXT += gitnamespaces.txt
MAN7_TXT += gitrevisions.txt
MAN7_TXT += gittutorial-2.txt
MAN7_TXT += gittutorial.txt
MAN7_TXT += gitworkflows.txt

MAN_TXT = $(MAN1_TXT) $(MAN5_TXT) $(MAN7_TXT)
MAN_XML = $(patsubst %.txt,%.xml,$(MAN_TXT))
MAN_HTML = $(patsubst %.txt,%.html,$(MAN_TXT))

OBSOLETE_HTML += everyday.html
OBSOLETE_HTML += git-remote-helpers.html
DOC_HTML = $(MAN_HTML) $(OBSOLETE_HTML)

<<<<<<< HEAD
ARTICLES += howto-index
ARTICLES += everyday
=======
ARTICLES = howto-index
>>>>>>> c30c72ad
ARTICLES += git-tools
ARTICLES += git-bisect-lk2009
# with their own formatting rules.
SP_ARTICLES += user-manual
SP_ARTICLES += howto/new-command
SP_ARTICLES += howto/revert-branch-rebase
SP_ARTICLES += howto/using-merge-subtree
SP_ARTICLES += howto/using-signed-tag-in-pull-request
SP_ARTICLES += howto/use-git-daemon
SP_ARTICLES += howto/update-hook-example
SP_ARTICLES += howto/setup-git-server-over-http
SP_ARTICLES += howto/separating-topic-branches
SP_ARTICLES += howto/revert-a-faulty-merge
SP_ARTICLES += howto/recover-corrupted-blob-object
SP_ARTICLES += howto/recover-corrupted-object-harder
SP_ARTICLES += howto/rebuild-from-update-hook
SP_ARTICLES += howto/rebase-from-internal-branch
SP_ARTICLES += howto/maintain-git
API_DOCS = $(patsubst %.txt,%,$(filter-out technical/api-index-skel.txt technical/api-index.txt, $(wildcard technical/api-*.txt)))
SP_ARTICLES += $(API_DOCS)

TECH_DOCS += technical/http-protocol
TECH_DOCS += technical/index-format
TECH_DOCS += technical/pack-format
TECH_DOCS += technical/pack-heuristics
TECH_DOCS += technical/pack-protocol
TECH_DOCS += technical/protocol-capabilities
TECH_DOCS += technical/protocol-common
TECH_DOCS += technical/racy-git
TECH_DOCS += technical/send-pack-pipeline
TECH_DOCS += technical/shallow
TECH_DOCS += technical/trivial-merge
SP_ARTICLES += $(TECH_DOCS)
SP_ARTICLES += technical/api-index

DOC_HTML += $(patsubst %,%.html,$(ARTICLES) $(SP_ARTICLES))

DOC_MAN1 = $(patsubst %.txt,%.1,$(MAN1_TXT))
DOC_MAN5 = $(patsubst %.txt,%.5,$(MAN5_TXT))
DOC_MAN7 = $(patsubst %.txt,%.7,$(MAN7_TXT))

prefix ?= $(HOME)
bindir ?= $(prefix)/bin
htmldir ?= $(prefix)/share/doc/git-doc
infodir ?= $(prefix)/share/info
pdfdir ?= $(prefix)/share/doc/git-doc
mandir ?= $(prefix)/share/man
man1dir = $(mandir)/man1
man5dir = $(mandir)/man5
man7dir = $(mandir)/man7
# DESTDIR =

ASCIIDOC = asciidoc
ASCIIDOC_EXTRA =
MANPAGE_XSL = manpage-normal.xsl
XMLTO = xmlto
XMLTO_EXTRA =
INSTALL ?= install
RM ?= rm -f
MAN_REPO = ../../git-manpages
HTML_REPO = ../../git-htmldocs

MAKEINFO = makeinfo
INSTALL_INFO = install-info
DOCBOOK2X_TEXI = docbook2x-texi
DBLATEX = dblatex
ASCIIDOC_DBLATEX_DIR = /etc/asciidoc/dblatex
ifndef PERL_PATH
	PERL_PATH = /usr/bin/perl
endif

-include ../config.mak.autogen
-include ../config.mak

#
# For docbook-xsl ...
#	-1.68.1,	no extra settings are needed?
#	1.69.0,		set ASCIIDOC_ROFF?
#	1.69.1-1.71.0,	set DOCBOOK_SUPPRESS_SP?
#	1.71.1,		set ASCIIDOC_ROFF?
#	1.72.0,		set DOCBOOK_XSL_172.
#	1.73.0-,	no extra settings are needed
#

ifdef DOCBOOK_XSL_172
ASCIIDOC_EXTRA += -a git-asciidoc-no-roff
MANPAGE_XSL = manpage-1.72.xsl
else
	ifndef ASCIIDOC_ROFF
	# docbook-xsl after 1.72 needs the regular XSL, but will not
	# pass-thru raw roff codes from asciidoc.conf, so turn them off.
	ASCIIDOC_EXTRA += -a git-asciidoc-no-roff
	endif
endif
ifdef MAN_BOLD_LITERAL
XMLTO_EXTRA += -m manpage-bold-literal.xsl
endif
ifdef DOCBOOK_SUPPRESS_SP
XMLTO_EXTRA += -m manpage-suppress-sp.xsl
endif

# Newer DocBook stylesheet emits warning cruft in the output when
# this is not set, and if set it shows an absolute link.  Older
# stylesheets simply ignore this parameter.
#
# Distros may want to use MAN_BASE_URL=file:///path/to/git/docs/
# or similar.
ifndef MAN_BASE_URL
MAN_BASE_URL = file://$(htmldir)/
endif
XMLTO_EXTRA += -m manpage-base-url.xsl

# If your target system uses GNU groff, it may try to render
# apostrophes as a "pretty" apostrophe using unicode.  This breaks
# cut&paste, so you should set GNU_ROFF to force them to be ASCII
# apostrophes.  Unfortunately does not work with non-GNU roff.
ifdef GNU_ROFF
XMLTO_EXTRA += -m manpage-quote-apos.xsl
endif

SHELL_PATH ?= $(SHELL)
# Shell quote;
SHELL_PATH_SQ = $(subst ','\'',$(SHELL_PATH))

ifdef DEFAULT_PAGER
DEFAULT_PAGER_SQ = $(subst ','\'',$(DEFAULT_PAGER))
ASCIIDOC_EXTRA += -a 'git-default-pager=$(DEFAULT_PAGER_SQ)'
endif

ifdef DEFAULT_EDITOR
DEFAULT_EDITOR_SQ = $(subst ','\'',$(DEFAULT_EDITOR))
ASCIIDOC_EXTRA += -a 'git-default-editor=$(DEFAULT_EDITOR_SQ)'
endif

QUIET_SUBDIR0  = +$(MAKE) -C # space to separate -C and subdir
QUIET_SUBDIR1  =

ifneq ($(findstring $(MAKEFLAGS),w),w)
PRINT_DIR = --no-print-directory
else # "make -w"
NO_SUBDIR = :
endif

ifneq ($(findstring $(MAKEFLAGS),s),s)
ifndef V
	QUIET_ASCIIDOC	= @echo '   ' ASCIIDOC $@;
	QUIET_XMLTO	= @echo '   ' XMLTO $@;
	QUIET_DB2TEXI	= @echo '   ' DB2TEXI $@;
	QUIET_MAKEINFO	= @echo '   ' MAKEINFO $@;
	QUIET_DBLATEX	= @echo '   ' DBLATEX $@;
	QUIET_XSLTPROC	= @echo '   ' XSLTPROC $@;
	QUIET_GEN	= @echo '   ' GEN $@;
	QUIET_STDERR	= 2> /dev/null
	QUIET_SUBDIR0	= +@subdir=
	QUIET_SUBDIR1	= ;$(NO_SUBDIR) echo '   ' SUBDIR $$subdir; \
			  $(MAKE) $(PRINT_DIR) -C $$subdir
	export V
endif
endif

all: html man

html: $(DOC_HTML)

man: man1 man5 man7
man1: $(DOC_MAN1)
man5: $(DOC_MAN5)
man7: $(DOC_MAN7)

info: git.info gitman.info

pdf: user-manual.pdf

install: install-man

install-man: man
	$(INSTALL) -d -m 755 $(DESTDIR)$(man1dir)
	$(INSTALL) -d -m 755 $(DESTDIR)$(man5dir)
	$(INSTALL) -d -m 755 $(DESTDIR)$(man7dir)
	$(INSTALL) -m 644 $(DOC_MAN1) $(DESTDIR)$(man1dir)
	$(INSTALL) -m 644 $(DOC_MAN5) $(DESTDIR)$(man5dir)
	$(INSTALL) -m 644 $(DOC_MAN7) $(DESTDIR)$(man7dir)

install-info: info
	$(INSTALL) -d -m 755 $(DESTDIR)$(infodir)
	$(INSTALL) -m 644 git.info gitman.info $(DESTDIR)$(infodir)
	if test -r $(DESTDIR)$(infodir)/dir; then \
	  $(INSTALL_INFO) --info-dir=$(DESTDIR)$(infodir) git.info ;\
	  $(INSTALL_INFO) --info-dir=$(DESTDIR)$(infodir) gitman.info ;\
	else \
	  echo "No directory found in $(DESTDIR)$(infodir)" >&2 ; \
	fi

install-pdf: pdf
	$(INSTALL) -d -m 755 $(DESTDIR)$(pdfdir)
	$(INSTALL) -m 644 user-manual.pdf $(DESTDIR)$(pdfdir)

install-html: html
	'$(SHELL_PATH_SQ)' ./install-webdoc.sh $(DESTDIR)$(htmldir)

../GIT-VERSION-FILE: FORCE
	$(QUIET_SUBDIR0)../ $(QUIET_SUBDIR1) GIT-VERSION-FILE

-include ../GIT-VERSION-FILE

#
# Determine "include::" file references in asciidoc files.
#
docdep_prereqs = \
	mergetools-list.made $(mergetools_txt) \
	cmd-list.made $(cmds_txt)

doc.dep : $(docdep_prereqs) $(wildcard *.txt) build-docdep.perl
	$(QUIET_GEN)$(RM) $@+ $@ && \
	$(PERL_PATH) ./build-docdep.perl >$@+ $(QUIET_STDERR) && \
	mv $@+ $@

-include doc.dep

cmds_txt = cmds-ancillaryinterrogators.txt \
	cmds-ancillarymanipulators.txt \
	cmds-mainporcelain.txt \
	cmds-plumbinginterrogators.txt \
	cmds-plumbingmanipulators.txt \
	cmds-synchingrepositories.txt \
	cmds-synchelpers.txt \
	cmds-purehelpers.txt \
	cmds-foreignscminterface.txt

$(cmds_txt): cmd-list.made

cmd-list.made: cmd-list.perl ../command-list.txt $(MAN1_TXT)
	$(QUIET_GEN)$(RM) $@ && \
	$(PERL_PATH) ./cmd-list.perl ../command-list.txt $(QUIET_STDERR) && \
	date >$@

mergetools_txt = mergetools-diff.txt mergetools-merge.txt

$(mergetools_txt): mergetools-list.made

mergetools-list.made: ../git-mergetool--lib.sh $(wildcard ../mergetools/*)
	$(QUIET_GEN)$(RM) $@ && \
	$(SHELL_PATH) -c 'MERGE_TOOLS_DIR=../mergetools && \
		. ../git-mergetool--lib.sh && \
		show_tool_names can_diff "* " || :' >mergetools-diff.txt && \
	$(SHELL_PATH) -c 'MERGE_TOOLS_DIR=../mergetools && \
		. ../git-mergetool--lib.sh && \
		show_tool_names can_merge "* " || :' >mergetools-merge.txt && \
	date >$@

clean:
	$(RM) *.xml *.xml+ *.html *.html+ *.1 *.5 *.7
	$(RM) *.texi *.texi+ *.texi++ git.info gitman.info
	$(RM) *.pdf
	$(RM) howto-index.txt howto/*.html doc.dep
	$(RM) technical/*.html technical/api-index.txt
	$(RM) $(cmds_txt) $(mergetools_txt) *.made
	$(RM) manpage-base-url.xsl

$(MAN_HTML): %.html : %.txt asciidoc.conf
	$(QUIET_ASCIIDOC)$(RM) $@+ $@ && \
	$(ASCIIDOC) -b xhtml11 -d manpage -f asciidoc.conf \
		$(ASCIIDOC_EXTRA) -agit_version=$(GIT_VERSION) -o $@+ $< && \
	mv $@+ $@

$(OBSOLETE_HTML): %.html : %.txto asciidoc.conf
	$(QUIET_ASCIIDOC)$(RM) $@+ $@ && \
	$(ASCIIDOC) -b xhtml11 -f asciidoc.conf \
		$(ASCIIDOC_EXTRA) -agit_version=$(GIT_VERSION) -o $@+ $< && \
	mv $@+ $@

manpage-base-url.xsl: manpage-base-url.xsl.in
	sed "s|@@MAN_BASE_URL@@|$(MAN_BASE_URL)|" $< > $@

%.1 %.5 %.7 : %.xml manpage-base-url.xsl
	$(QUIET_XMLTO)$(RM) $@ && \
	$(XMLTO) -m $(MANPAGE_XSL) $(XMLTO_EXTRA) man $<

%.xml : %.txt asciidoc.conf
	$(QUIET_ASCIIDOC)$(RM) $@+ $@ && \
	$(ASCIIDOC) -b docbook -d manpage -f asciidoc.conf \
		$(ASCIIDOC_EXTRA) -agit_version=$(GIT_VERSION) -o $@+ $< && \
	mv $@+ $@

user-manual.xml: user-manual.txt user-manual.conf
	$(QUIET_ASCIIDOC)$(RM) $@+ $@ && \
	$(ASCIIDOC) $(ASCIIDOC_EXTRA) -b docbook -d article -o $@+ $< && \
	mv $@+ $@

technical/api-index.txt: technical/api-index-skel.txt \
	technical/api-index.sh $(patsubst %,%.txt,$(API_DOCS))
	$(QUIET_GEN)cd technical && '$(SHELL_PATH_SQ)' ./api-index.sh

technical/%.html: ASCIIDOC_EXTRA += -a git-relative-html-prefix=../
$(patsubst %,%.html,$(API_DOCS) technical/api-index $(TECH_DOCS)): %.html : %.txt asciidoc.conf
	$(QUIET_ASCIIDOC)$(ASCIIDOC) -b xhtml11 -f asciidoc.conf \
		$(ASCIIDOC_EXTRA) -agit_version=$(GIT_VERSION) $*.txt

XSLT = docbook.xsl
XSLTOPTS = --xinclude --stringparam html.stylesheet docbook-xsl.css

user-manual.html: user-manual.xml $(XSLT)
	$(QUIET_XSLTPROC)$(RM) $@+ $@ && \
	xsltproc $(XSLTOPTS) -o $@+ $(XSLT) $< && \
	mv $@+ $@

git.info: user-manual.texi
	$(QUIET_MAKEINFO)$(MAKEINFO) --no-split -o $@ user-manual.texi

user-manual.texi: user-manual.xml
	$(QUIET_DB2TEXI)$(RM) $@+ $@ && \
	$(DOCBOOK2X_TEXI) user-manual.xml --encoding=UTF-8 --to-stdout >$@++ && \
	$(PERL_PATH) fix-texi.perl <$@++ >$@+ && \
	rm $@++ && \
	mv $@+ $@

user-manual.pdf: user-manual.xml
	$(QUIET_DBLATEX)$(RM) $@+ $@ && \
	$(DBLATEX) -o $@+ -p $(ASCIIDOC_DBLATEX_DIR)/asciidoc-dblatex.xsl -s $(ASCIIDOC_DBLATEX_DIR)/asciidoc-dblatex.sty $< && \
	mv $@+ $@

gitman.texi: $(MAN_XML) cat-texi.perl
	$(QUIET_DB2TEXI)$(RM) $@+ $@ && \
	($(foreach xml,$(MAN_XML),$(DOCBOOK2X_TEXI) --encoding=UTF-8 \
		--to-stdout $(xml) &&) true) > $@++ && \
	$(PERL_PATH) cat-texi.perl $@ <$@++ >$@+ && \
	rm $@++ && \
	mv $@+ $@

gitman.info: gitman.texi
	$(QUIET_MAKEINFO)$(MAKEINFO) --no-split --no-validate $*.texi

$(patsubst %.txt,%.texi,$(MAN_TXT)): %.texi : %.xml
	$(QUIET_DB2TEXI)$(RM) $@+ $@ && \
	$(DOCBOOK2X_TEXI) --to-stdout $*.xml >$@+ && \
	mv $@+ $@

howto-index.txt: howto-index.sh $(wildcard howto/*.txt)
	$(QUIET_GEN)$(RM) $@+ $@ && \
	'$(SHELL_PATH_SQ)' ./howto-index.sh $(sort $(wildcard howto/*.txt)) >$@+ && \
	mv $@+ $@

$(patsubst %,%.html,$(ARTICLES)) : %.html : %.txt
	$(QUIET_ASCIIDOC)$(ASCIIDOC) $(ASCIIDOC_EXTRA) -b xhtml11 $*.txt

WEBDOC_DEST = /pub/software/scm/git/docs

howto/%.html: ASCIIDOC_EXTRA += -a git-relative-html-prefix=../
$(patsubst %.txt,%.html,$(wildcard howto/*.txt)): %.html : %.txt
	$(QUIET_ASCIIDOC)$(RM) $@+ $@ && \
	sed -e '1,/^$$/d' $< | $(ASCIIDOC) $(ASCIIDOC_EXTRA) -b xhtml11 - >$@+ && \
	mv $@+ $@

install-webdoc : html
	'$(SHELL_PATH_SQ)' ./install-webdoc.sh $(WEBDOC_DEST)

# You must have a clone of 'git-htmldocs' and 'git-manpages' repositories
# next to the 'git' repository itself for the following to work.

quick-install: quick-install-man

require-manrepo::
	@if test ! -d $(MAN_REPO); \
	then echo "git-manpages repository must exist at $(MAN_REPO)"; exit 1; fi

quick-install-man: require-manrepo
	'$(SHELL_PATH_SQ)' ./install-doc-quick.sh $(MAN_REPO) $(DESTDIR)$(mandir)

require-htmlrepo::
	@if test ! -d $(HTML_REPO); \
	then echo "git-htmldocs repository must exist at $(HTML_REPO)"; exit 1; fi

quick-install-html: require-htmlrepo
	'$(SHELL_PATH_SQ)' ./install-doc-quick.sh $(HTML_REPO) $(DESTDIR)$(htmldir)

print-man1:
	@for i in $(MAN1_TXT); do echo $$i; done

.PHONY: FORCE<|MERGE_RESOLUTION|>--- conflicted
+++ resolved
@@ -2,13 +2,10 @@
 MAN1_TXT =
 MAN5_TXT =
 MAN7_TXT =
-<<<<<<< HEAD
+OBSOLETE_HTML =
 TECH_DOCS =
 ARTICLES =
 SP_ARTICLES =
-=======
-OBSOLETE_HTML =
->>>>>>> c30c72ad
 
 MAN1_TXT += $(filter-out \
 		$(addsuffix .txt, $(ARTICLES) $(SP_ARTICLES)), \
@@ -46,12 +43,7 @@
 OBSOLETE_HTML += git-remote-helpers.html
 DOC_HTML = $(MAN_HTML) $(OBSOLETE_HTML)
 
-<<<<<<< HEAD
 ARTICLES += howto-index
-ARTICLES += everyday
-=======
-ARTICLES = howto-index
->>>>>>> c30c72ad
 ARTICLES += git-tools
 ARTICLES += git-bisect-lk2009
 # with their own formatting rules.
