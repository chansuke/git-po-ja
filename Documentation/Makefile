--- conflicted
+++ resolved
@@ -99,17 +99,12 @@
 %.xml : %.txt
 	asciidoc -b docbook -d manpage -f asciidoc.conf $<
 
-<<<<<<< HEAD
-=======
 user-manual.xml: user-manual.txt user-manual.conf
 	asciidoc -b docbook -d book $<
 
 user-manual.html: user-manual.xml
 	xmlto -m /etc/asciidoc/docbook-xsl/xhtml.xsl html-nochunks $<
 
-git.html: git.txt README
-
->>>>>>> 0b375ab0
 glossary.html : glossary.txt sort_glossary.pl
 	cat $< | \
 	perl sort_glossary.pl | \
