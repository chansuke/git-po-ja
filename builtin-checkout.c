#include "cache.h"
#include "builtin.h"
#include "parse-options.h"
#include "refs.h"
#include "commit.h"
#include "tree.h"
#include "tree-walk.h"
#include "unpack-trees.h"
#include "dir.h"
#include "run-command.h"
#include "merge-recursive.h"
#include "branch.h"
#include "diff.h"
#include "revision.h"
#include "remote.h"
#include "blob.h"
#include "xdiff-interface.h"
#include "ll-merge.h"

static const char * const checkout_usage[] = {
	"git checkout [options] <branch>",
	"git checkout [options] [<branch>] -- <file>...",
	NULL,
};

struct checkout_opts {
	int quiet;
	int merge;
	int force;
	int writeout_stage;
	int writeout_error;

	const char *new_branch;
	int new_branch_log;
	enum branch_track track;
};

static int post_checkout_hook(struct commit *old, struct commit *new,
			      int changed)
{
	struct child_process proc;
	const char *name = git_path("hooks/post-checkout");
	const char *argv[5];

	if (access(name, X_OK) < 0)
		return 0;

	memset(&proc, 0, sizeof(proc));
	argv[0] = name;
	argv[1] = xstrdup(sha1_to_hex(old->object.sha1));
	argv[2] = xstrdup(sha1_to_hex(new->object.sha1));
	argv[3] = changed ? "1" : "0";
	argv[4] = NULL;
	proc.argv = argv;
	proc.no_stdin = 1;
	proc.stdout_to_stderr = 1;
	return run_command(&proc);
}

static int update_some(const unsigned char *sha1, const char *base, int baselen,
		const char *pathname, unsigned mode, int stage, void *context)
{
	int len;
	struct cache_entry *ce;

	if (S_ISGITLINK(mode))
		return 0;

	if (S_ISDIR(mode))
		return READ_TREE_RECURSIVE;

	len = baselen + strlen(pathname);
	ce = xcalloc(1, cache_entry_size(len));
	hashcpy(ce->sha1, sha1);
	memcpy(ce->name, base, baselen);
	memcpy(ce->name + baselen, pathname, len - baselen);
	ce->ce_flags = create_ce_flags(len, 0);
	ce->ce_mode = create_ce_mode(mode);
	add_cache_entry(ce, ADD_CACHE_OK_TO_ADD | ADD_CACHE_OK_TO_REPLACE);
	return 0;
}

static int read_tree_some(struct tree *tree, const char **pathspec)
{
	read_tree_recursive(tree, "", 0, 0, pathspec, update_some, NULL);

	/* update the index with the given tree's info
	 * for all args, expanding wildcards, and exit
	 * with any non-zero return code.
	 */
	return 0;
}

static int skip_same_name(struct cache_entry *ce, int pos)
{
	while (++pos < active_nr &&
	       !strcmp(active_cache[pos]->name, ce->name))
		; /* skip */
	return pos;
}

static int check_stage(int stage, struct cache_entry *ce, int pos)
{
	while (pos < active_nr &&
	       !strcmp(active_cache[pos]->name, ce->name)) {
		if (ce_stage(active_cache[pos]) == stage)
			return 0;
		pos++;
	}
	return error("path '%s' does not have %s version",
		     ce->name,
		     (stage == 2) ? "our" : "their");
}

static int check_all_stages(struct cache_entry *ce, int pos)
{
	if (ce_stage(ce) != 1 ||
	    active_nr <= pos + 2 ||
	    strcmp(active_cache[pos+1]->name, ce->name) ||
	    ce_stage(active_cache[pos+1]) != 2 ||
	    strcmp(active_cache[pos+2]->name, ce->name) ||
	    ce_stage(active_cache[pos+2]) != 3)
		return error("path '%s' does not have all three versions",
			     ce->name);
	return 0;
}

static int checkout_stage(int stage, struct cache_entry *ce, int pos,
			  struct checkout *state)
{
	while (pos < active_nr &&
	       !strcmp(active_cache[pos]->name, ce->name)) {
		if (ce_stage(active_cache[pos]) == stage)
			return checkout_entry(active_cache[pos], state, NULL);
		pos++;
	}
	return error("path '%s' does not have %s version",
		     ce->name,
		     (stage == 2) ? "our" : "their");
}

/* NEEDSWORK: share with merge-recursive */
static void fill_mm(const unsigned char *sha1, mmfile_t *mm)
{
	unsigned long size;
	enum object_type type;

	if (!hashcmp(sha1, null_sha1)) {
		mm->ptr = xstrdup("");
		mm->size = 0;
		return;
	}

	mm->ptr = read_sha1_file(sha1, &type, &size);
	if (!mm->ptr || type != OBJ_BLOB)
		die("unable to read blob object %s", sha1_to_hex(sha1));
	mm->size = size;
}

static int checkout_merged(int pos, struct checkout *state)
{
	struct cache_entry *ce = active_cache[pos];
	const char *path = ce->name;
	mmfile_t ancestor, ours, theirs;
	int status;
	unsigned char sha1[20];
	mmbuffer_t result_buf;

	if (ce_stage(ce) != 1 ||
	    active_nr <= pos + 2 ||
	    strcmp(active_cache[pos+1]->name, path) ||
	    ce_stage(active_cache[pos+1]) != 2 ||
	    strcmp(active_cache[pos+2]->name, path) ||
	    ce_stage(active_cache[pos+2]) != 3)
		return error("path '%s' does not have all 3 versions", path);

	fill_mm(active_cache[pos]->sha1, &ancestor);
	fill_mm(active_cache[pos+1]->sha1, &ours);
	fill_mm(active_cache[pos+2]->sha1, &theirs);

	status = ll_merge(&result_buf, path, &ancestor,
			  &ours, "ours", &theirs, "theirs", 1);
	free(ancestor.ptr);
	free(ours.ptr);
	free(theirs.ptr);
	if (status < 0 || !result_buf.ptr) {
		free(result_buf.ptr);
		return error("path '%s': cannot merge", path);
	}

	/*
	 * NEEDSWORK:
	 * There is absolutely no reason to write this as a blob object
	 * and create a phoney cache entry just to leak.  This hack is
	 * primarily to get to the write_entry() machinery that massages
	 * the contents to work-tree format and writes out which only
	 * allows it for a cache entry.  The code in write_entry() needs
	 * to be refactored to allow us to feed a <buffer, size, mode>
	 * instead of a cache entry.  Such a refactoring would help
	 * merge_recursive as well (it also writes the merge result to the
	 * object database even when it may contain conflicts).
	 */
	if (write_sha1_file(result_buf.ptr, result_buf.size,
			    blob_type, sha1))
		die("Unable to add merge result for '%s'", path);
	ce = make_cache_entry(create_ce_mode(active_cache[pos+1]->ce_mode),
			      sha1,
			      path, 2, 0);
	status = checkout_entry(ce, state, NULL);
	return status;
}

static int checkout_paths(struct tree *source_tree, const char **pathspec,
			  struct checkout_opts *opts)
{
	int pos;
	struct checkout state;
	static char *ps_matched;
	unsigned char rev[20];
	int flag;
	struct commit *head;
	int errs = 0;
	int stage = opts->writeout_stage;
	int merge = opts->merge;
	int newfd;
	struct lock_file *lock_file = xcalloc(1, sizeof(struct lock_file));

	newfd = hold_locked_index(lock_file, 1);
	read_cache();

	if (source_tree)
		read_tree_some(source_tree, pathspec);

	for (pos = 0; pathspec[pos]; pos++)
		;
	ps_matched = xcalloc(1, pos);

	for (pos = 0; pos < active_nr; pos++) {
		struct cache_entry *ce = active_cache[pos];
		pathspec_match(pathspec, ps_matched, ce->name, 0);
	}

	if (report_path_error(ps_matched, pathspec, 0))
		return 1;

	/* Any unmerged paths? */
	for (pos = 0; pos < active_nr; pos++) {
		struct cache_entry *ce = active_cache[pos];
		if (pathspec_match(pathspec, NULL, ce->name, 0)) {
			if (!ce_stage(ce))
				continue;
			if (opts->force) {
				warning("path '%s' is unmerged", ce->name);
			} else if (stage) {
				errs |= check_stage(stage, ce, pos);
			} else if (opts->merge) {
				errs |= check_all_stages(ce, pos);
			} else {
				errs = 1;
				error("path '%s' is unmerged", ce->name);
			}
			pos = skip_same_name(ce, pos) - 1;
		}
	}
	if (errs)
		return 1;

	/* Now we are committed to check them out */
	memset(&state, 0, sizeof(state));
	state.force = 1;
	state.refresh_cache = 1;
	for (pos = 0; pos < active_nr; pos++) {
		struct cache_entry *ce = active_cache[pos];
		if (pathspec_match(pathspec, NULL, ce->name, 0)) {
			if (!ce_stage(ce)) {
				errs |= checkout_entry(ce, &state, NULL);
				continue;
			}
			if (stage)
				errs |= checkout_stage(stage, ce, pos, &state);
			else if (merge)
				errs |= checkout_merged(pos, &state);
			pos = skip_same_name(ce, pos) - 1;
		}
	}

	if (write_cache(newfd, active_cache, active_nr) ||
	    commit_locked_index(lock_file))
		die("unable to write new index file");

	resolve_ref("HEAD", rev, 0, &flag);
	head = lookup_commit_reference_gently(rev, 1);

	errs |= post_checkout_hook(head, head, 0);
	return errs;
}

static void show_local_changes(struct object *head)
{
	struct rev_info rev;
	/* I think we want full paths, even if we're in a subdirectory. */
	init_revisions(&rev, NULL);
	rev.abbrev = 0;
	rev.diffopt.output_format |= DIFF_FORMAT_NAME_STATUS;
	add_pending_object(&rev, head, NULL);
	run_diff_index(&rev, 0);
}

static void describe_detached_head(char *msg, struct commit *commit)
{
	struct strbuf sb;
	strbuf_init(&sb, 0);
	parse_commit(commit);
	pretty_print_commit(CMIT_FMT_ONELINE, commit, &sb, 0, NULL, NULL, 0, 0);
	fprintf(stderr, "%s %s... %s\n", msg,
		find_unique_abbrev(commit->object.sha1, DEFAULT_ABBREV), sb.buf);
	strbuf_release(&sb);
}

<<<<<<< HEAD
struct checkout_opts {
	int quiet;
	int merge;
	int force;
	int writeout_error;

	const char *new_branch;
	int new_branch_log;
	enum branch_track track;
};

=======
>>>>>>> 3407a7a9
static int reset_tree(struct tree *tree, struct checkout_opts *o, int worktree)
{
	struct unpack_trees_options opts;
	struct tree_desc tree_desc;

	memset(&opts, 0, sizeof(opts));
	opts.head_idx = -1;
	opts.update = worktree;
	opts.skip_unmerged = !worktree;
	opts.reset = 1;
	opts.merge = 1;
	opts.fn = oneway_merge;
	opts.verbose_update = !o->quiet;
	opts.src_index = &the_index;
	opts.dst_index = &the_index;
	parse_tree(tree);
	init_tree_desc(&tree_desc, tree->buffer, tree->size);
	switch (unpack_trees(1, &tree_desc, &opts)) {
	case -2:
		o->writeout_error = 1;
		/*
		 * We return 0 nevertheless, as the index is all right
		 * and more importantly we have made best efforts to
		 * update paths in the work tree, and we cannot revert
		 * them.
		 */
	case 0:
		return 0;
	default:
		return 128;
	}
}

struct branch_info {
	const char *name; /* The short name used */
	const char *path; /* The full name of a real branch */
	struct commit *commit; /* The named commit */
};

static void setup_branch_path(struct branch_info *branch)
{
	struct strbuf buf;
	strbuf_init(&buf, 0);
	strbuf_addstr(&buf, "refs/heads/");
	strbuf_addstr(&buf, branch->name);
	branch->path = strbuf_detach(&buf, NULL);
}

static int merge_working_tree(struct checkout_opts *opts,
			      struct branch_info *old, struct branch_info *new)
{
	int ret;
	struct lock_file *lock_file = xcalloc(1, sizeof(struct lock_file));
	int newfd = hold_locked_index(lock_file, 1);
	read_cache();

	if (opts->force) {
		ret = reset_tree(new->commit->tree, opts, 1);
		if (ret)
			return ret;
	} else {
		struct tree_desc trees[2];
		struct tree *tree;
		struct unpack_trees_options topts;

		memset(&topts, 0, sizeof(topts));
		topts.head_idx = -1;
		topts.src_index = &the_index;
		topts.dst_index = &the_index;

		topts.msgs.not_uptodate_file = "You have local changes to '%s'; cannot switch branches.";

		refresh_cache(REFRESH_QUIET);

		if (unmerged_cache()) {
			error("you need to resolve your current index first");
			return 1;
		}

		/* 2-way merge to the new branch */
		topts.initial_checkout = (!active_nr &&
					  (old->commit == new->commit));
		topts.update = 1;
		topts.merge = 1;
		topts.gently = opts->merge;
		topts.verbose_update = !opts->quiet;
		topts.fn = twoway_merge;
		topts.dir = xcalloc(1, sizeof(*topts.dir));
		topts.dir->show_ignored = 1;
		topts.dir->exclude_per_dir = ".gitignore";
		tree = parse_tree_indirect(old->commit->object.sha1);
		init_tree_desc(&trees[0], tree->buffer, tree->size);
		tree = parse_tree_indirect(new->commit->object.sha1);
		init_tree_desc(&trees[1], tree->buffer, tree->size);

		ret = unpack_trees(2, trees, &topts);
		if (ret == -1) {
			/*
			 * Unpack couldn't do a trivial merge; either
			 * give up or do a real merge, depending on
			 * whether the merge flag was used.
			 */
			struct tree *result;
			struct tree *work;
			struct merge_options o;
			if (!opts->merge)
				return 1;
			parse_commit(old->commit);

			/* Do more real merge */

			/*
			 * We update the index fully, then write the
			 * tree from the index, then merge the new
			 * branch with the current tree, with the old
			 * branch as the base. Then we reset the index
			 * (but not the working tree) to the new
			 * branch, leaving the working tree as the
			 * merged version, but skipping unmerged
			 * entries in the index.
			 */

			add_files_to_cache(NULL, NULL, 0);
			init_merge_options(&o);
			o.verbosity = 0;
			work = write_tree_from_memory(&o);

			ret = reset_tree(new->commit->tree, opts, 1);
			if (ret)
				return ret;
			o.branch1 = new->name;
			o.branch2 = "local";
			merge_trees(&o, new->commit->tree, work,
				old->commit->tree, &result);
			ret = reset_tree(new->commit->tree, opts, 0);
			if (ret)
				return ret;
		}
	}

	if (write_cache(newfd, active_cache, active_nr) ||
	    commit_locked_index(lock_file))
		die("unable to write new index file");

	if (!opts->force && !opts->quiet)
		show_local_changes(&new->commit->object);

	return 0;
}

static void report_tracking(struct branch_info *new)
{
	struct strbuf sb = STRBUF_INIT;
	struct branch *branch = branch_get(new->name);

	if (!format_tracking_info(branch, &sb))
		return;
	fputs(sb.buf, stdout);
	strbuf_release(&sb);
}

static void update_refs_for_switch(struct checkout_opts *opts,
				   struct branch_info *old,
				   struct branch_info *new)
{
	struct strbuf msg;
	const char *old_desc;
	if (opts->new_branch) {
		create_branch(old->name, opts->new_branch, new->name, 0,
			      opts->new_branch_log, opts->track);
		new->name = opts->new_branch;
		setup_branch_path(new);
	}

	strbuf_init(&msg, 0);
	old_desc = old->name;
	if (!old_desc)
		old_desc = sha1_to_hex(old->commit->object.sha1);
	strbuf_addf(&msg, "checkout: moving from %s to %s",
		    old_desc, new->name);

	if (new->path) {
		create_symref("HEAD", new->path, msg.buf);
		if (!opts->quiet) {
			if (old->path && !strcmp(new->path, old->path))
				fprintf(stderr, "Already on \"%s\"\n",
					new->name);
			else
				fprintf(stderr, "Switched to%s branch \"%s\"\n",
					opts->new_branch ? " a new" : "",
					new->name);
		}
	} else if (strcmp(new->name, "HEAD")) {
		update_ref(msg.buf, "HEAD", new->commit->object.sha1, NULL,
			   REF_NODEREF, DIE_ON_ERR);
		if (!opts->quiet) {
			if (old->path)
				fprintf(stderr, "Note: moving to \"%s\" which isn't a local branch\nIf you want to create a new branch from this checkout, you may do so\n(now or later) by using -b with the checkout command again. Example:\n  git checkout -b <new_branch_name>\n", new->name);
			describe_detached_head("HEAD is now at", new->commit);
		}
	}
	remove_branch_state();
	strbuf_release(&msg);
	if (!opts->quiet && (new->path || !strcmp(new->name, "HEAD")))
		report_tracking(new);
}

static int switch_branches(struct checkout_opts *opts, struct branch_info *new)
{
	int ret = 0;
	struct branch_info old;
	unsigned char rev[20];
	int flag;
	memset(&old, 0, sizeof(old));
	old.path = resolve_ref("HEAD", rev, 0, &flag);
	old.commit = lookup_commit_reference_gently(rev, 1);
	if (!(flag & REF_ISSYMREF))
		old.path = NULL;

	if (old.path && !prefixcmp(old.path, "refs/heads/"))
		old.name = old.path + strlen("refs/heads/");

	if (!new->name) {
		new->name = "HEAD";
		new->commit = old.commit;
		if (!new->commit)
			die("You are on a branch yet to be born");
		parse_commit(new->commit);
	}

	/*
	 * If we were on a detached HEAD, but we are now moving to
	 * a new commit, we want to mention the old commit once more
	 * to remind the user that it might be lost.
	 */
	if (!opts->quiet && !old.path && new->commit != old.commit)
		describe_detached_head("Previous HEAD position was", old.commit);

	if (!old.commit) {
		if (!opts->quiet) {
			fprintf(stderr, "warning: You appear to be on a branch yet to be born.\n");
			fprintf(stderr, "warning: Forcing checkout of %s.\n", new->name);
		}
		opts->force = 1;
	}

	ret = merge_working_tree(opts, &old, new);
	if (ret)
		return ret;

	update_refs_for_switch(opts, &old, new);

	ret = post_checkout_hook(old.commit, new->commit, 1);
	return ret || opts->writeout_error;
}

static int git_checkout_config(const char *var, const char *value, void *cb)
{
	return git_xmerge_config(var, value, cb);
}

int cmd_checkout(int argc, const char **argv, const char *prefix)
{
	struct checkout_opts opts;
	unsigned char rev[20];
	const char *arg;
	struct branch_info new;
	struct tree *source_tree = NULL;
	char *conflict_style = NULL;
	struct option options[] = {
		OPT__QUIET(&opts.quiet),
		OPT_STRING('b', NULL, &opts.new_branch, "new branch", "branch"),
		OPT_BOOLEAN('l', NULL, &opts.new_branch_log, "log for new branch"),
		OPT_SET_INT('t', "track",  &opts.track, "track",
			BRANCH_TRACK_EXPLICIT),
		OPT_SET_INT('2', "ours", &opts.writeout_stage, "stage",
			    2),
		OPT_SET_INT('3', "theirs", &opts.writeout_stage, "stage",
			    3),
		OPT_BOOLEAN('f', NULL, &opts.force, "force"),
		OPT_BOOLEAN('m', "merge", &opts.merge, "merge"),
		OPT_STRING(0, "conflict", &conflict_style, "style",
			   "conflict style (merge or diff3)"),
		OPT_END(),
	};
	int has_dash_dash;

	memset(&opts, 0, sizeof(opts));
	memset(&new, 0, sizeof(new));

	git_config(git_checkout_config, NULL);

	opts.track = BRANCH_TRACK_UNSPECIFIED;

	argc = parse_options(argc, argv, options, checkout_usage,
			     PARSE_OPT_KEEP_DASHDASH);

<<<<<<< HEAD
	/* --track without -b should DWIM */
	if (0 < opts.track && !opts.new_branch) {
		const char *argv0 = argv[0];
		if (!argc || !strcmp(argv0, "--"))
			die ("--track needs a branch name");
		if (!prefixcmp(argv0, "refs/"))
			argv0 += 5;
		if (!prefixcmp(argv0, "remotes/"))
			argv0 += 8;
		argv0 = strchr(argv0, '/');
		if (!argv0 || !argv0[1])
			die ("Missing branch name; try -b");
		opts.new_branch = argv0 + 1;
	}

	if (opts.track == BRANCH_TRACK_UNSPECIFIED)
		opts.track = git_branch_track;
=======
	if (conflict_style) {
		opts.merge = 1; /* implied */
		git_xmerge_config("merge.conflictstyle", conflict_style, NULL);
	}

	if (!opts.new_branch && (opts.track != git_branch_track))
		die("git checkout: --track and --no-track require -b");
>>>>>>> 3407a7a9

	if (opts.force && opts.merge)
		die("git checkout: -f and -m are incompatible");

	/*
	 * case 1: git checkout <ref> -- [<paths>]
	 *
	 *   <ref> must be a valid tree, everything after the '--' must be
	 *   a path.
	 *
	 * case 2: git checkout -- [<paths>]
	 *
	 *   everything after the '--' must be paths.
	 *
	 * case 3: git checkout <something> [<paths>]
	 *
	 *   With no paths, if <something> is a commit, that is to
	 *   switch to the branch or detach HEAD at it.
	 *
	 *   Otherwise <something> shall not be ambiguous.
	 *   - If it's *only* a reference, treat it like case (1).
	 *   - If it's only a path, treat it like case (2).
	 *   - else: fail.
	 *
	 */
	if (argc) {
		if (!strcmp(argv[0], "--")) {       /* case (2) */
			argv++;
			argc--;
			goto no_reference;
		}

		arg = argv[0];
		has_dash_dash = (argc > 1) && !strcmp(argv[1], "--");

		if (get_sha1(arg, rev)) {
			if (has_dash_dash)          /* case (1) */
				die("invalid reference: %s", arg);
			goto no_reference;          /* case (3 -> 2) */
		}

		/* we can't end up being in (2) anymore, eat the argument */
		argv++;
		argc--;

		if ((new.commit = lookup_commit_reference_gently(rev, 1))) {
			new.name = arg;
			setup_branch_path(&new);
			if (resolve_ref(new.path, rev, 1, NULL))
				new.commit = lookup_commit_reference(rev);
			else
				new.path = NULL;
			parse_commit(new.commit);
			source_tree = new.commit->tree;
		} else
			source_tree = parse_tree_indirect(rev);

		if (!source_tree)                   /* case (1): want a tree */
			die("reference is not a tree: %s", arg);
		if (!has_dash_dash) {/* case (3 -> 1) */
			/*
			 * Do not complain the most common case
			 *	git checkout branch
			 * even if there happen to be a file called 'branch';
			 * it would be extremely annoying.
			 */
			if (argc)
				verify_non_filename(NULL, arg);
		}
		else {
			argv++;
			argc--;
		}
	}

no_reference:
	if (argc) {
		const char **pathspec = get_pathspec(prefix, argv);

		if (!pathspec)
			die("invalid path specification");

		/* Checkout paths */
		if (opts.new_branch) {
			if (argc == 1) {
				die("git checkout: updating paths is incompatible with switching branches.\nDid you intend to checkout '%s' which can not be resolved as commit?", argv[0]);
			} else {
				die("git checkout: updating paths is incompatible with switching branches.");
			}
		}

		if (1 < !!opts.writeout_stage + !!opts.force + !!opts.merge)
			die("git checkout: --ours/--theirs, --force and --merge are incompatible when\nchecking out of the index.");

		return checkout_paths(source_tree, pathspec, &opts);
	}

	if (opts.new_branch) {
		struct strbuf buf;
		strbuf_init(&buf, 0);
		strbuf_addstr(&buf, "refs/heads/");
		strbuf_addstr(&buf, opts.new_branch);
		if (!get_sha1(buf.buf, rev))
			die("git checkout: branch %s already exists", opts.new_branch);
		if (check_ref_format(buf.buf))
			die("git checkout: we do not like '%s' as a branch name.", opts.new_branch);
		strbuf_release(&buf);
	}

	if (new.name && !new.commit) {
		die("Cannot switch branch to a non-commit.");
	}
	if (opts.writeout_stage)
		die("--ours/--theirs is incompatible with switching branches.");

	return switch_branches(&opts, &new);
}<|MERGE_RESOLUTION|>--- conflicted
+++ resolved
@@ -317,20 +317,6 @@
 	strbuf_release(&sb);
 }
 
-<<<<<<< HEAD
-struct checkout_opts {
-	int quiet;
-	int merge;
-	int force;
-	int writeout_error;
-
-	const char *new_branch;
-	int new_branch_log;
-	enum branch_track track;
-};
-
-=======
->>>>>>> 3407a7a9
 static int reset_tree(struct tree *tree, struct checkout_opts *o, int worktree)
 {
 	struct unpack_trees_options opts;
@@ -628,7 +614,6 @@
 	argc = parse_options(argc, argv, options, checkout_usage,
 			     PARSE_OPT_KEEP_DASHDASH);
 
-<<<<<<< HEAD
 	/* --track without -b should DWIM */
 	if (0 < opts.track && !opts.new_branch) {
 		const char *argv0 = argv[0];
@@ -646,7 +631,6 @@
 
 	if (opts.track == BRANCH_TRACK_UNSPECIFIED)
 		opts.track = git_branch_track;
-=======
 	if (conflict_style) {
 		opts.merge = 1; /* implied */
 		git_xmerge_config("merge.conflictstyle", conflict_style, NULL);
@@ -654,7 +638,6 @@
 
 	if (!opts.new_branch && (opts.track != git_branch_track))
 		die("git checkout: --track and --no-track require -b");
->>>>>>> 3407a7a9
 
 	if (opts.force && opts.merge)
 		die("git checkout: -f and -m are incompatible");
